--- conflicted
+++ resolved
@@ -42,13 +42,7 @@
             key !== 'link' &&
             key !== 'removeLinks' &&
             key !== 'getLink' &&
-<<<<<<< HEAD
-            key !== 'mention',
-    ) as Array<
-        Exclude<
-            keyof typeof wysiwyg,
-            'insertText' | 'link' | 'removeLinks' | 'getLink' | 'mention'
-=======
+            key !== 'mention' &&
             key !== 'indent' &&
             key !== 'unindent',
     ) as Array<
@@ -58,9 +52,9 @@
             | 'link'
             | 'removeLinks'
             | 'getLink'
+            | 'mention'
             | 'indent'
             | 'unindent'
->>>>>>> a3dceaf4
         >
     >;
 
