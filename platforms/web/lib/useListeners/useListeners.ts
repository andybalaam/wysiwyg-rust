/*
Copyright 2022 The Matrix.org Foundation C.I.C.

Licensed under the Apache License, Version 2.0 (the "License");
you may not use this file except in compliance with the License.
You may obtain a copy of the License at

    http://www.apache.org/licenses/LICENSE-2.0

Unless required by applicable law or agreed to in writing, software
distributed under the License is distributed on an "AS IS" BASIS,
WITHOUT WARRANTIES OR CONDITIONS OF ANY KIND, either express or implied.
See the License for the specific language governing permissions and
limitations under the License.
*/

import { RefObject, useEffect, useRef, useState } from 'react';

import { ComposerModel, SuggestionPattern } from '../../generated/wysiwyg';
import { isClipboardEvent, isInputEvent } from './assert';
import { handleInput, handleKeyDown, handleSelectionChange } from './event';
import {
    FormattingFunctions,
    AllActionStates,
    InputEventProcessor,
    WysiwygInputEvent,
} from '../types';
import { TestUtilities } from '../useTestCases/types';
import { FormatBlockEvent } from './types';
import { createDefaultActionStates, mapToAllActionStates } from './utils';

type State = {
    content: string | null;
    actionStates: AllActionStates;
    suggestion: SuggestionPattern | null;
};

export function useListeners(
    editorRef: RefObject<HTMLElement | null>,
    modelRef: RefObject<HTMLElement | null>,
    composerModel: ComposerModel | null,
    testUtilities: TestUtilities,
    formattingFunctions: FormattingFunctions,
    onError: (content?: string) => void,
    inputEventProcessor?: InputEventProcessor,
<<<<<<< HEAD
    emojiSuggestions?: Map<string, string>,
) {
=======
): {
    areListenersReady: boolean;
    content: string | null;
    actionStates: AllActionStates;
    suggestion: SuggestionPattern | null;
} {
>>>>>>> 74883196
    const [state, setState] = useState<State>({
        content: null,
        actionStates: createDefaultActionStates(),
        suggestion: null,
    });

    const plainTextContentRef = useRef<string>();

    const [areListenersReady, setAreListenersReady] = useState(false);

    useEffect(() => {
        if (composerModel) {
            setState({
                content: composerModel.get_content_as_html(),
                actionStates: mapToAllActionStates(
                    composerModel.action_states(),
                ),
                suggestion: null,
            });
            plainTextContentRef.current =
                composerModel.get_content_as_plain_text();
        }
    }, [composerModel]);

    useEffect(() => {
        const editorNode = editorRef.current;
        if (!composerModel || !editorNode) {
            return;
        }

        const _handleInput = (e: WysiwygInputEvent): void => {
            try {
                const res = handleInput(
                    e,
                    editorNode,
                    composerModel,
                    modelRef.current,
                    testUtilities,
                    formattingFunctions,
                    state.suggestion,
                    inputEventProcessor,
                    emojiSuggestions,
                );

                if (res) {
                    setState((prevState) => {
                        // the state here is different for each piece of state
                        // state.content: update it if not undefined
                        const content =
                            res.content !== undefined
                                ? res.content
                                : prevState.content;

                        // state.actionStates: update if they are non-null
                        const actionStates =
                            res.actionStates || prevState.actionStates;

                        // state.suggestion: update even if null
                        const suggestion = res.suggestion;

                        return {
                            content,
                            actionStates,
                            suggestion,
                        };
                    });
                    plainTextContentRef.current =
                        composerModel.get_content_as_plain_text();
                }
            } catch (e) {
                onError(plainTextContentRef.current);
            }
        };

        // React uses SyntheticEvent (https://reactjs.org/docs/events.html) and
        // doesn't catch manually fired event (myNode.dispatchEvent)

        // Also skip this if we are composing IME such as inputting accents or CJK
        const onInput = (e: Event): void => {
            if (isInputEvent(e) && !e.isComposing) {
                _handleInput(e);
            }
        };

        editorNode.addEventListener('input', onInput);

        // Can be called by onPaste or onBeforeInput
        const onPaste = (e: ClipboardEvent | InputEvent): void => {
            // this is required to handle edge case image pasting in Safari, see
            // https://github.com/vector-im/element-web/issues/25327
            const isSpecialCaseInputEvent =
                isInputEvent(e) &&
                e.inputType === 'insertFromPaste' &&
                e.dataTransfer !== null;

            const isEventToHandle =
                isClipboardEvent(e) || isSpecialCaseInputEvent;

            if (isEventToHandle) {
                e.preventDefault();
                e.stopPropagation();

                _handleInput(e);
            }
        };
        editorNode.addEventListener('paste', onPaste);

        const onWysiwygInput = ((e: FormatBlockEvent) => {
            _handleInput({
                inputType: e.detail.blockType,
                data: e.detail.data,
            } as WysiwygInputEvent);
        }) as EventListener;
        editorNode.addEventListener('wysiwygInput', onWysiwygInput);

        const onKeyDown = (e: KeyboardEvent): void => {
            handleKeyDown(
                e,
                editorNode,
                composerModel,
                formattingFunctions,
                inputEventProcessor,
            );
        };
        editorNode.addEventListener('keydown', onKeyDown);

        const onSelectionChange = (): void => {
            try {
                const actionStates = handleSelectionChange(
                    editorNode,
                    composerModel,
                    testUtilities,
                );

                if (actionStates) {
                    setState(({ content, suggestion }) => ({
                        content,
                        actionStates,
                        suggestion,
                    }));
                }
                plainTextContentRef.current =
                    composerModel.get_content_as_plain_text();
            } catch (e) {
                onError(plainTextContentRef.current);
            }
        };
        document.addEventListener('selectionchange', onSelectionChange);

        // this is required to handle edge case image pasting in Safari, see
        // https://github.com/vector-im/element-web/issues/25327
        const onBeforeInput = (e: ClipboardEvent | InputEvent): void => {
            if (isInputEvent(e) && e.isComposing) return;
            return onPaste(e);
        };
        editorNode.addEventListener('beforeinput', onBeforeInput);

        const onCompositionEnd = (e: CompositionEvent): void => {
            // create a new inputEvent for us to process
            const inputEvent = new InputEvent('input', {
                data: e.data,
                inputType: 'insertCompositionText',
            });

            // now process that new event
            onInput(inputEvent);
        };
        editorNode.addEventListener('compositionend', onCompositionEnd);

        setAreListenersReady(true);

        return () => {
            setAreListenersReady(false);
            editorNode.removeEventListener('input', onInput);
            editorNode.removeEventListener('paste', onPaste);
            editorNode.removeEventListener('wysiwygInput', onWysiwygInput);
            editorNode.removeEventListener('keydown', onKeyDown);
            editorNode.removeEventListener('beforeinput', onBeforeInput);
            editorNode.removeEventListener('compositionend', onCompositionEnd);
            document.removeEventListener('selectionchange', onSelectionChange);
        };
    }, [
        editorRef,
        composerModel,
        formattingFunctions,
        modelRef,
        testUtilities,
        inputEventProcessor,
        onError,
        plainTextContentRef,
        state.suggestion,
    ]);

    return { areListenersReady, ...state };
}<|MERGE_RESOLUTION|>--- conflicted
+++ resolved
@@ -43,17 +43,13 @@
     formattingFunctions: FormattingFunctions,
     onError: (content?: string) => void,
     inputEventProcessor?: InputEventProcessor,
-<<<<<<< HEAD
     emojiSuggestions?: Map<string, string>,
-) {
-=======
 ): {
     areListenersReady: boolean;
     content: string | null;
     actionStates: AllActionStates;
     suggestion: SuggestionPattern | null;
 } {
->>>>>>> 74883196
     const [state, setState] = useState<State>({
         content: null,
         actionStates: createDefaultActionStates(),
