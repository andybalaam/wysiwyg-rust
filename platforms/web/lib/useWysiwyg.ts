/*
Copyright 2022 The Matrix.org Foundation C.I.C.

Licensed under the Apache License, Version 2.0 (the "License");
you may not use this file except in compliance with the License.
You may obtain a copy of the License at

    http://www.apache.org/licenses/LICENSE-2.0

Unless required by applicable law or agreed to in writing, software
distributed under the License is distributed on an "AS IS" BASIS,
WITHOUT WARRANTIES OR CONDITIONS OF ANY KIND, either express or implied.
See the License for the specific language governing permissions and
limitations under the License.
*/

import { RefObject, useEffect, useRef, useState } from 'react';

// rust generated bindings
import init, {
    ComposerModel,
    // eslint-disable-next-line camelcase
    new_composer_model,
} from '../generated/wysiwyg.js';
import { useFormattingActions } from './useFormattingActions';
import { useListeners } from './useListeners';
import { useTestCases } from './useTestCases';

function useEditorFocus(
    editorRef: RefObject<HTMLElement | null>,
    isAutoFocusEnabled = false,
) {
    useEffect(() => {
        if (isAutoFocusEnabled) {
            // TODO remove this workaround
            const id = setTimeout(() => editorRef.current?.focus(), 200);
            return () => clearInterval(id);
        }
    }, [editorRef, isAutoFocusEnabled]);
}

function useComposerModel() {
    const [composerModel, setComposerModel] = useState<ComposerModel | null>(
        null,
    );

    useEffect(() => {
        init().then(() => setComposerModel(new_composer_model()));
    }, []);

    return composerModel;
}

type WysiwygProps = {
    isAutoFocusEnabled?: boolean;
    onChange?: (content: string) => void;
};

export function useWysiwyg(wysiwygProps?: WysiwygProps) {
    const ref = useRef<HTMLDivElement | null>(null);
    const modelRef = useRef<HTMLDivElement>(null);

    const composerModel = useComposerModel();
<<<<<<< HEAD
    const { testRef, utilities: testUtilities } = useTestCases(ref, composerModel);
    useListeners(ref, modelRef, composerModel, testUtilities, wysiwygProps?.onChange);
=======
    const { testRef, utilities: testUtilities } = useTestCases(
        ref,
        composerModel,
    );
    useListeners(ref, modelRef, composerModel, testUtilities);
>>>>>>> d89289a3
    const formattingActions = useFormattingActions(ref);
    useEditorFocus(ref, wysiwygProps?.isAutoFocusEnabled);

    return {
        ref,
        isWysiwygReady: Boolean(composerModel),
        wysiwyg: formattingActions,
        debug: {
            modelRef,
            testRef,
            resetTestCase: testUtilities.onResetTestCase,
        },
    };
}<|MERGE_RESOLUTION|>--- conflicted
+++ resolved
@@ -61,16 +61,17 @@
     const modelRef = useRef<HTMLDivElement>(null);
 
     const composerModel = useComposerModel();
-<<<<<<< HEAD
-    const { testRef, utilities: testUtilities } = useTestCases(ref, composerModel);
-    useListeners(ref, modelRef, composerModel, testUtilities, wysiwygProps?.onChange);
-=======
     const { testRef, utilities: testUtilities } = useTestCases(
         ref,
         composerModel,
     );
-    useListeners(ref, modelRef, composerModel, testUtilities);
->>>>>>> d89289a3
+    useListeners(
+        ref,
+        modelRef,
+        composerModel,
+        testUtilities,
+        wysiwygProps?.onChange,
+    );
     const formattingActions = useFormattingActions(ref);
     useEditorFocus(ref, wysiwygProps?.isAutoFocusEnabled);
 
