--- conflicted
+++ resolved
@@ -55,12 +55,8 @@
     editor: HTMLElement,
     suggestion: SuggestionPattern | null,
     inputEventProcessor?: InputEventProcessor,
-<<<<<<< HEAD
     emojiSuggestions?: Map<string, string>,
-) {
-=======
 ): ComposerUpdate | null | undefined {
->>>>>>> 74883196
     const event = processEvent(
         e,
         {
