--- conflicted
+++ resolved
@@ -92,16 +92,9 @@
                  keyCommands: [
                      .enter {
                          sentMessage = viewModel.content
-                         
                          viewModel.clearContent()
-<<<<<<< HEAD
-                         return true
-                     }
-                 },
-=======
                      },
                  ],
->>>>>>> efe567de
                  pasteHandler: { _ in })
             .focused($composerFocused, equals: true)
         ScrollView {
