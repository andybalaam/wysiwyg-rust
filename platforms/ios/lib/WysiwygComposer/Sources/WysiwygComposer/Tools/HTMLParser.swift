//
// Copyright 2022 The Matrix.org Foundation C.I.C
//
// Licensed under the Apache License, Version 2.0 (the "License");
// you may not use this file except in compliance with the License.
// You may obtain a copy of the License at
//
// http://www.apache.org/licenses/LICENSE-2.0
//
// Unless required by applicable law or agreed to in writing, software
// distributed under the License is distributed on an "AS IS" BASIS,
// WITHOUT WARRANTIES OR CONDITIONS OF ANY KIND, either express or implied.
// See the License for the specific language governing permissions and
// limitations under the License.
//

import UIKit

/// Provides tools to parse from HTML to NSAttributedString with a standard style.
final class HTMLParser {
    // MARK: - Private

    private init() { }

    // MARK: - Internal

    /// Parse given HTML to NSAttributedString with a standard style.
    ///
    /// - Parameters:
    ///   - html: HTML to parse
    ///   - encoding: string encoding to use
    ///   - textColor: text color to apply to the result string
    /// - Returns: an attributed string representation of the HTML content
    static func parse(html: String,
                      encoding: String.Encoding = .utf16,
                      textColor: UIColor,
                      linkColor: UIColor,
                      codeBackgroundColor: UIColor) throws -> NSAttributedString {
        let htmlWithStyle = generateHtmlBodyWithStyle(htmlFragment: html, codeBackgroundColorHex: codeBackgroundColor.toHexString())
        let attributed = try NSAttributedString(html: htmlWithStyle)
            .changeColor(to: textColor, linkColor: linkColor)
        return attributed
    }
}

private extension HTMLParser {
    /// Generate an HTML body with standard style from given fragment.
    ///
    /// - Parameter htmlFragment: HTML fragment
    /// - Returns: HTML body
<<<<<<< HEAD
    static func generateHtmlBodyWithStyle(htmlFragment: String, codeBackgroundColorHex: String) -> String {
        """
        <html>\
        <head>\
        <style>\
        body{\
        font-family:-apple-system;\
        font:-apple-system-body;\
        }\
        code{\
        font-family:Menlo,monospace;\
        font-size:inherit;\
        background:\(codeBackgroundColorHex);\
        }\
        </style>\
        </head>\
        <body>\(htmlFragment)</body>\
        </html>
        """
=======
    static func generateHtmlBodyWithStyle(htmlFragment: String) -> String {
        "<html><head><style type='text/css'>body {font-family:-apple-system;font:-apple-system-body;}a{text-decoration:none; }</style></head><body>\(htmlFragment)</body></html>"
>>>>>>> f6ae2b24
    }
}<|MERGE_RESOLUTION|>--- conflicted
+++ resolved
@@ -48,7 +48,6 @@
     ///
     /// - Parameter htmlFragment: HTML fragment
     /// - Returns: HTML body
-<<<<<<< HEAD
     static func generateHtmlBodyWithStyle(htmlFragment: String, codeBackgroundColorHex: String) -> String {
         """
         <html>\
@@ -57,6 +56,9 @@
         body{\
         font-family:-apple-system;\
         font:-apple-system-body;\
+        }\
+        a{\
+        text-decoration:none;\
         }\
         code{\
         font-family:Menlo,monospace;\
@@ -68,9 +70,5 @@
         <body>\(htmlFragment)</body>\
         </html>
         """
-=======
-    static func generateHtmlBodyWithStyle(htmlFragment: String) -> String {
-        "<html><head><style type='text/css'>body {font-family:-apple-system;font:-apple-system-body;}a{text-decoration:none; }</style></head><body>\(htmlFragment)</body></html>"
->>>>>>> f6ae2b24
     }
 }