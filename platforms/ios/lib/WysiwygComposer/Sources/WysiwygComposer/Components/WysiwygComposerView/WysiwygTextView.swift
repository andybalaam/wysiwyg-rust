//
// Copyright 2022 The Matrix.org Foundation C.I.C
//
// Licensed under the Apache License, Version 2.0 (the "License");
// you may not use this file except in compliance with the License.
// You may obtain a copy of the License at
//
// http://www.apache.org/licenses/LICENSE-2.0
//
// Unless required by applicable law or agreed to in writing, software
// distributed under the License is distributed on an "AS IS" BASIS,
// WITHOUT WARRANTIES OR CONDITIONS OF ANY KIND, either express or implied.
// See the License for the specific language governing permissions and
// limitations under the License.
//

import UIKit

/// An internal delegate for the `WysiwygTextView`, used to bring paste and key commands events
/// to SwiftUI through the `WysiwygComposerView` coordinator class.
protocol WysiwygTextViewDelegate: AnyObject {
    /// Asks the delegate if the item attached to given item provider can be pasted into the application.
    ///
    /// - Parameter itemProvider: The item provider.
    /// - Returns: True if it can be pasted, false otherwise.
    func isPasteSupported(for itemProvider: NSItemProvider) -> Bool
<<<<<<< HEAD

    /// Notify the delegate that a key command has been received by the text view.
    ///
    /// - Parameters:
    ///   - textView: Composer text view.
    ///   - keyCommand: Key command received.
    func textViewDidReceiveKeyCommand(_ textView: UITextView, keyCommand: WysiwygKeyCommand)
=======
>>>>>>> efe567de
    
    /// Notify the delegate that a paste event has beeb received by the text view.
    ///
    /// - Parameters:
    ///   - textView: Composer text view.
    ///   - provider: Item provider for the paste event.
    func textView(_ textView: UITextView, didReceivePasteWith provider: NSItemProvider)
    
    /// The supported key commands for the text view.
    var keyCommands: [WysiwygKeyCommand]? { get }
}

/// A markdown protocol used to provide additional context to the text view when displaying mentions through the text attachment provider
public protocol MentionDisplayHelper { }

public class WysiwygTextView: UITextView {
    private(set) var isDictationRunning = false
    
    /// Internal delegate for the text view.
    weak var wysiwygDelegate: WysiwygTextViewDelegate?
    
    private let flusher = WysiwygPillsFlusher()
    
    public var mentionDisplayHelper: MentionDisplayHelper?

    override public init(frame: CGRect, textContainer: NSTextContainer?) {
        super.init(frame: frame, textContainer: textContainer)
        commonInit()
    }
    
    required init?(coder: NSCoder) {
        super.init(coder: coder)
        commonInit()
    }
    
    private func commonInit() {
        contentMode = .redraw
        NotificationCenter.default.addObserver(self,
                                               selector: #selector(textInputCurrentInputModeDidChange),
                                               name: UITextInputMode.currentInputModeDidChangeNotification,
                                               object: nil)
    }
    
    @objc private func textInputCurrentInputModeDidChange(notification: Notification) {
        // We don't care about the input mode if this is not the first responder
        guard isFirstResponder else {
            return
        }
        
        guard let inputMode = textInputMode?.primaryLanguage,
              inputMode == "dictation" else {
            isDictationRunning = false
            return
        }
        isDictationRunning = true
    }
    
    override public func dictationRecordingDidEnd() {
        isDictationRunning = false
    }
    
    override public func dictationRecognitionFailed() {
        isDictationRunning = false
    }

    /// Register a pill view that has been added through `NSTextAttachmentViewProvider`.
    /// Should be called within the `loadView` function in order to clear the pills properly on text updates.
    ///
    /// - Parameter pillView: View to register.
    public func registerPillView(_ pillView: UIView) {
        flusher.registerPillView(pillView)
    }
    
    public func flushPills() {
        flusher.flush()
    }

    /// Apply given content to the text view. This will temporary disrupt the text view
    /// delegate in order to avoid having multiple unnecessary selection frowarded to
    /// the model. This is especially useful since setting the attributed text automatically
    /// moves the cursor to the end of the text and it might not be the expected behaviour.
    ///
    /// - Parameters:
    ///   - content: Content to apply.
    func apply(_ content: WysiwygComposerAttributedContent) {
        guard content.text.length == 0
            || content.text != attributedText
            || content.selection != selectedRange
        else { return }

        performWithoutDelegate {
            self.attributedText = content.text
            // Set selection to {0, 0} then to expected position
            // avoids an issue with autocapitalization.
            self.selectedRange = .zero
            self.selectedRange = content.selection

            // Force redraw when applying content
            // FIXME: this could be improved further as we sometimes draw twice in a row.
            self.drawBackgroundStyleLayers()
        }
    }

    override public var attributedText: NSAttributedString! {
        willSet {
            flusher.flush()
        }
        didSet {
            toggleAutocorrectionIfNeeded()
            delegate?.textViewDidChange?(self)
        }
    }
    
    override public func draw(_ rect: CGRect) {
        super.draw(rect)

        drawBackgroundStyleLayers()
    }

    override public func caretRect(for position: UITextPosition) -> CGRect {
        // Compute system expected caret rect.
        let rect = super.caretRect(for: position)
        // Use the system caret rect for `x` position and width and correct
        // the `y` position and the height.
        return CGRect(x: rect.minX,
                      y: rect.minY - Constants.caretVerticalOffset,
                      width: rect.width,
                      height: rect.height + 2 * Constants.caretVerticalOffset)
    }

    // Enter Key commands support

    override public var keyCommands: [UIKeyCommand]? {
        wysiwygDelegate?.keyCommands?.map { UIKeyCommand(input: $0.input,
                                                         modifierFlags: $0.modifierFlags,
                                                         action: #selector(keyCommandAction)) }
    }
    
    // This needs to be handled here, if the selector was directly added to the WysiwygKeyCommand it would not work properly.
    @objc private func keyCommandAction(sender: UIKeyCommand) {
        wysiwygDelegate?.keyCommands?.first(where: { $0.input == sender.input && $0.modifierFlags == sender.modifierFlags })?.action()
    }

    // Paste support

    override public func canPerformAction(_ action: Selector, withSender sender: Any?) -> Bool {
        guard !super.canPerformAction(action, withSender: sender) else {
            return true
        }

        guard action == #selector(paste(_:)),
              let itemProvider = UIPasteboard.general.itemProviders.first,
              let wysiwygDelegate else {
            return false
        }

        return wysiwygDelegate.isPasteSupported(for: itemProvider)
    }

    override public func paste(_ sender: Any?) {
        guard let provider = UIPasteboard.general.itemProviders.first,
              let wysiwygDelegate,
              wysiwygDelegate.isPasteSupported(for: provider) else {
            // If the item is not supported by the hosting application
            // just try pasting its contents into the textfield
            super.paste(sender)
            return
        }

        wysiwygDelegate.textView(self, didReceivePasteWith: provider)
    }
}

private extension WysiwygTextView {
    enum Constants {
        /// Vertical offset applied at the top and the bottom of
        /// the caret to make it extend slightly from the text glyphs.
        static let caretVerticalOffset: CGFloat = 1.5
    }

    /// Perform an action while temporary removing the text view delegate.
    ///
    /// - Parameters:
    ///   - block: Code block to perform.
    func performWithoutDelegate(block: () -> Void) {
        let myDelegate = delegate
        delegate = nil
        block()
        delegate = myDelegate
    }
}<|MERGE_RESOLUTION|>--- conflicted
+++ resolved
@@ -24,16 +24,6 @@
     /// - Parameter itemProvider: The item provider.
     /// - Returns: True if it can be pasted, false otherwise.
     func isPasteSupported(for itemProvider: NSItemProvider) -> Bool
-<<<<<<< HEAD
-
-    /// Notify the delegate that a key command has been received by the text view.
-    ///
-    /// - Parameters:
-    ///   - textView: Composer text view.
-    ///   - keyCommand: Key command received.
-    func textViewDidReceiveKeyCommand(_ textView: UITextView, keyCommand: WysiwygKeyCommand)
-=======
->>>>>>> efe567de
     
     /// Notify the delegate that a paste event has beeb received by the text view.
     ///
