--- conflicted
+++ resolved
@@ -41,10 +41,6 @@
         }
     }
 
-<<<<<<< HEAD
-    public var textView: UITextView?
-    
-=======
     /// Published value for the composer plain text mode.
     @Published public var plainTextMode = false {
         didSet {
@@ -52,7 +48,9 @@
         }
     }
 
->>>>>>> b2dcc603
+
+    public var textView: UITextView?
+    
     /// The current textColor of the attributed string
     public var textColor: UIColor {
         didSet {
@@ -193,16 +191,11 @@
     ///   - text: Text currently displayed in the composer.
     ///   - range: Range to replace.
     ///   - replacementText: Replacement text to apply.
-<<<<<<< HEAD
     func replaceText(_ textView: UITextView, range: NSRange, replacementText: String) -> Bool {
-=======
-    /// - Returns: Whether the change should be accepted by the input field.
-    func replaceText(_ text: NSAttributedString, range: NSRange, replacementText: String) -> Bool {
         guard !plainTextMode else {
             return true
         }
 
->>>>>>> b2dcc603
         let update: ComposerUpdate
         let shouldAcceptChange: Bool
 
