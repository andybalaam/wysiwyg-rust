//
// Copyright 2023 The Matrix.org Foundation C.I.C
//
// Licensed under the Apache License, Version 2.0 (the "License");
// you may not use this file except in compliance with the License.
// You may obtain a copy of the License at
//
// http://www.apache.org/licenses/LICENSE-2.0
//
// Unless required by applicable law or agreed to in writing, software
// distributed under the License is distributed on an "AS IS" BASIS,
// WITHOUT WARRANTIES OR CONDITIONS OF ANY KIND, either express or implied.
// See the License for the specific language governing permissions and
// limitations under the License.
//

import UIKit

<<<<<<< HEAD
/// An enum describing key commands that can be handled by the hosting application.
/// This can be done by providing a `KeyCommandHandler` to the `WysiwygComposerView`.
/// If handler is nil, or if the handler returns false, a default behaviour will be applied (see cases description).
public enum WysiwygKeyCommand: CaseIterable {
    /// User pressed `enter`. Default behaviour: a line feed is created.
    /// Note: in the context of a messaging app, this is usually used to send a message.
    case enter

    var input: String {
        switch self {
        case .enter:
            return "\r"
        }
    }

    var modifierFlags: UIKeyModifierFlags {
        switch self {
        case .enter:
            return []
        }
    }

    static func from(_ keyCommand: UIKeyCommand) -> WysiwygKeyCommand? {
        WysiwygKeyCommand.allCases.first(where: { $0.input == keyCommand.input && $0.modifierFlags == keyCommand.modifierFlags })
=======
/// An class that describes key commands that can be handled by the hosting application wth their associated action
public struct WysiwygKeyCommand {
    /// A default initialiser for the enter command which is most commonly used
    public static func enter(action: @escaping () -> Void) -> WysiwygKeyCommand {
        WysiwygKeyCommand(input: "\r", modifierFlags: [], action: action)
>>>>>>> efe567de
    }
    
    let input: String
    let modifierFlags: UIKeyModifierFlags
    let action: () -> Void
}<|MERGE_RESOLUTION|>--- conflicted
+++ resolved
@@ -16,38 +16,11 @@
 
 import UIKit
 
-<<<<<<< HEAD
-/// An enum describing key commands that can be handled by the hosting application.
-/// This can be done by providing a `KeyCommandHandler` to the `WysiwygComposerView`.
-/// If handler is nil, or if the handler returns false, a default behaviour will be applied (see cases description).
-public enum WysiwygKeyCommand: CaseIterable {
-    /// User pressed `enter`. Default behaviour: a line feed is created.
-    /// Note: in the context of a messaging app, this is usually used to send a message.
-    case enter
-
-    var input: String {
-        switch self {
-        case .enter:
-            return "\r"
-        }
-    }
-
-    var modifierFlags: UIKeyModifierFlags {
-        switch self {
-        case .enter:
-            return []
-        }
-    }
-
-    static func from(_ keyCommand: UIKeyCommand) -> WysiwygKeyCommand? {
-        WysiwygKeyCommand.allCases.first(where: { $0.input == keyCommand.input && $0.modifierFlags == keyCommand.modifierFlags })
-=======
 /// An class that describes key commands that can be handled by the hosting application wth their associated action
 public struct WysiwygKeyCommand {
     /// A default initialiser for the enter command which is most commonly used
     public static func enter(action: @escaping () -> Void) -> WysiwygKeyCommand {
         WysiwygKeyCommand(input: "\r", modifierFlags: [], action: action)
->>>>>>> efe567de
     }
     
     let input: String
