package io.element.android.wysiwyg.inputhandlers

import android.os.Build
import android.os.Bundle
import android.text.Editable
import android.text.Selection
import android.view.KeyEvent
import android.view.inputmethod.*
import android.widget.TextView
import androidx.annotation.RequiresApi
import androidx.annotation.VisibleForTesting
import androidx.core.text.isDigitsOnly
import io.element.android.wysiwyg.EditorTextWatcher
import io.element.android.wysiwyg.internal.utils.TextRangeHelper
import io.element.android.wysiwyg.internal.viewmodel.EditorInputAction
import io.element.android.wysiwyg.internal.viewmodel.ReplaceTextResult
import io.element.android.wysiwyg.utils.EditorIndexMapper
import io.element.android.wysiwyg.utils.HtmlToSpansParser.FormattingSpans.removeFormattingSpans
import io.element.android.wysiwyg.internal.viewmodel.EditorViewModel
import kotlin.math.abs
import kotlin.math.max
import kotlin.math.min

internal class InterceptInputConnection(
    private val baseInputConnection: InputConnection,
    private val editorEditText: TextView,
    private val viewModel: EditorViewModel,
    private val textWatcher: EditorTextWatcher,
) : BaseInputConnection(editorEditText, true) {
    init {
        textWatcher.updateCallback = { updatedText, start, end, previousText ->
            replaceTextInternal(start, end, updatedText, previousText)
        }
    }

    override fun getEditable(): Editable {
        return editorEditText.editableText
    }

    override fun beginBatchEdit(): Boolean {
        return baseInputConnection.beginBatchEdit()
    }

    override fun endBatchEdit(): Boolean {
        return baseInputConnection.endBatchEdit()
    }

    @RequiresApi(Build.VERSION_CODES.N)
    override fun closeConnection() {
        // This should be enough as it will internally call baseInputConnection methods anyway
        super.closeConnection()
    }

    override fun clearMetaKeyStates(states: Int): Boolean {
        return baseInputConnection.clearMetaKeyStates(states)
    }

    override fun sendKeyEvent(event: KeyEvent?): Boolean {
        return super.sendKeyEvent(event)
    }

    override fun commitCompletion(text: CompletionInfo?): Boolean {
        return baseInputConnection.commitCompletion(text)
    }

    override fun commitCorrection(correctionInfo: CorrectionInfo?): Boolean {
        return baseInputConnection.commitCorrection(correctionInfo)
    }

    @RequiresApi(Build.VERSION_CODES.N_MR1)
    override fun commitContent(
        inputContentInfo: InputContentInfo,
        flags: Int,
        opts: Bundle?
    ): Boolean {
        return baseInputConnection.commitContent(inputContentInfo, flags, opts)
    }

    override fun performEditorAction(actionCode: Int): Boolean {
        return baseInputConnection.performEditorAction(actionCode)
    }

    override fun performContextMenuAction(id: Int): Boolean {
        return baseInputConnection.performContextMenuAction(id)
    }

    // Used for 'Extract UI' of EditText (aka: full screen EditText in landscape)
    override fun getExtractedText(request: ExtractedTextRequest?, flags: Int): ExtractedText {
        return baseInputConnection.getExtractedText(request, flags)
    }

    override fun performPrivateCommand(action: String?, data: Bundle?): Boolean {
        return baseInputConnection.performPrivateCommand(action, data)
    }

    @RequiresApi(Build.VERSION_CODES.S)
    override fun setImeConsumesInput(imeConsumesInput: Boolean): Boolean {
        baseInputConnection.setImeConsumesInput(imeConsumesInput)
        return super.setImeConsumesInput(imeConsumesInput)
    }

    /**
     * Hack to have keyboard input events work as IME ones.
     */
    fun sendHardwareKeyboardInput(keyEvent: KeyEvent) {
        when {
            keyEvent.isPrintingKey || keyEvent.keyCode == KeyEvent.KEYCODE_SPACE -> {
                onHardwareCharacterKey(Char(keyEvent.unicodeChar).toString())
            }
            keyEvent.keyCode == KeyEvent.KEYCODE_ENTER -> {
                onHardwareEnterKey()
            }
            keyEvent.keyCode == KeyEvent.KEYCODE_DEL -> {
                onHardwareBackspaceKey()
            }
            keyEvent.keyCode == KeyEvent.KEYCODE_FORWARD_DEL ->
                onHardwareDeleteKey()
        }
    }

    // Called when started typing
    override fun setComposingText(text: CharSequence, newCursorPosition: Int): Boolean {
        val (start, end) = getCurrentCompositionOrSelection()
<<<<<<< HEAD
        val result = processTextEntry(text, start, end, null)
=======
        // Some Chinese keyboards send empty text when the user is typing English characters
        if (text.isEmpty() && Selection.getSelectionStart(editable) == Selection.getSelectionEnd(editable)) {
            finishComposingText()
            return false
        }
        val result = processTextEntry(text, start, end)
>>>>>>> 5d3e6c33

        return if (result != null) {
            beginBatchEdit()
            val newStart = start.coerceIn(0, result.text.length)
            val newEnd = (newStart + text.length).coerceIn(newStart, result.text.length)

            replaceAll(result.text)
            val editorSelectionIndex = editorIndex(result.selection.last, editable)
            setSelection(editorSelectionIndex, editorSelectionIndex)
            setComposingRegion(newStart, newEnd)
            endBatchEdit()
            true
        } else {
            super.setComposingText(text, newCursorPosition)
        }
    }

    // Called for suggestion from IME selected
    override fun commitText(text: CharSequence?, newCursorPosition: Int): Boolean {
        val (start, end) = getCurrentCompositionOrSelection()
        return replaceTextInternal(start, end, text, null)
    }

    // In Android 13+, this is called instead of [commitText] when selecting suggestions from IME
    override fun replaceText(
        start: Int,
        end: Int,
        text: CharSequence,
        newCursorPosition: Int,
        textAttribute: TextAttribute?
    ): Boolean {
        return replaceTextInternal(start, end, text, null)
    }

    private fun replaceTextInternal(
        start: Int,
        end: Int,
        text: CharSequence?,
        oldText: CharSequence?,
    ): Boolean {
        val result = processTextEntry(text, start, end, oldText?.toString())

        return if (result != null) {
            beginBatchEdit()
            replaceAll(result.text)
            val editorSelectionIndex = editorIndex(result.selection.last, editable)
            setSelection(editorSelectionIndex, editorSelectionIndex)
            setComposingRegion(editorSelectionIndex, editorSelectionIndex)
            endBatchEdit()
            true
        } else {
            false
        }
    }

    private fun processTextEntry(newText: CharSequence?, start: Int, end: Int, previousText: String?): ReplaceTextResult? {
        val actualPreviousText = previousText ?: editable.substring(start until end)
        return withProcessor {
            when {
                // Special case for whitespace, to keep the formatting status we need to add it first
                newText != null && newText.length > 1 && newText.lastOrNull() == ' ' -> {
                    val toAppend = newText.substring(0 until newText.length - 1)
                    val (cStart, cEnd) = EditorIndexMapper.fromEditorToComposer(start, end, editable)
                        ?: error("Invalid indexes in composer $start, $end")
                    // First add whitespace
                    var result = processInput(EditorInputAction.ReplaceTextIn(cEnd, cEnd, " "))
                    // Then replace text if needed
                    if (toAppend != actualPreviousText) {
                        result = processInput(EditorInputAction.ReplaceTextIn(cStart, cEnd, toAppend))?.let {
                            // Fix selection to include whitespace at the end
                            val prevSelection = it.selection
                            it.copy(selection = prevSelection.first until prevSelection.last + 2)
                        }
                    }
                    result
                }
                // This only happens when a new line key stroke is received
                newText?.lastOrNull() == '\n' -> {
                    processInput(EditorInputAction.InsertParagraph)
                }
                actualPreviousText.isNotEmpty() && newText?.startsWith(actualPreviousText) == true -> {
                    // Appending new text at the end
                    val pos = end - start
                    val diff = newText.length - actualPreviousText.length
                    val toAppend = newText.substring(pos until pos + diff)
                    val (_, cEnd) = EditorIndexMapper.fromEditorToComposer(start, end, editable)
                        ?: error("Invalid indexes in composer $start, $end")
                    processInput(EditorInputAction.ReplaceTextIn(cEnd, cEnd, toAppend))
                }
                newText != null && actualPreviousText.startsWith(newText) -> {
                    // Removing text from the end
                    val diff = actualPreviousText.length - newText.length
                    val pos = end - diff
                    val (cStart, cEnd) = EditorIndexMapper.fromEditorToComposer(pos, end, editable)
                        ?: error("Invalid indexes in composer $pos, $end")
                    processInput(EditorInputAction.ReplaceTextIn(cStart, cEnd, ""))
                }
                else -> {
                    // New composing text
                    val (cStart, cEnd) = EditorIndexMapper.fromEditorToComposer(start, end, editable)
                        ?: error("Invalid indexes in composer $start, $end")
                    processInput(EditorInputAction.ReplaceTextIn(cStart, cEnd, newText.toString()))
                }
            }
        }
    }

    @VisibleForTesting(otherwise = VisibleForTesting.PRIVATE)
    internal fun onHardwareBackspaceKey(): Boolean {
        val start = Selection.getSelectionStart(editable)
        val end = Selection.getSelectionEnd(editable)

        val toDelete = if (start == end) 1 else abs(start - end)
        // We're going to copy backspace behaviour, the selection must be at the greater value
        val deletePos = max(start, end)

        // Imitate the software key backspace which updates the selection start to match the end.
        Selection.setSelection(editable, deletePos, deletePos)

        return deleteSurroundingText(toDelete, 0)
    }

    @VisibleForTesting(otherwise = VisibleForTesting.PRIVATE)
    internal fun onHardwareDeleteKey(): Boolean {
        val start = Selection.getSelectionStart(editable)
        val end = Selection.getSelectionEnd(editable)
        if (start > editable.count() || end > editable.count()) return false

        val toDelete = if (start == end) 1 else abs(start - end)

        // Imitate the software key backspace which updates the selection start to match the end.
        Selection.setSelection(editable, start, start)

        return deleteSurroundingText(0, toDelete)
    }

    @VisibleForTesting(otherwise = VisibleForTesting.PRIVATE)
    internal fun onHardwareEnterKey(): Boolean {
        val selectionStart = Selection.getSelectionStart(editable)
        val selectionEnd = Selection.getSelectionEnd(editable)

        val (compositionStart, compositionEnd) = getCurrentCompositionOrSelection()

        val newText = if(selectionStart == selectionEnd && selectionStart == compositionEnd) {
            val oldText = editable.subSequence(compositionStart until compositionEnd)
            "$oldText\n"
        } else
            "\n"

        return commitText(newText, 1)
    }

    private fun onHardwareCharacterKey(newChars: String): Boolean {
        // The current composition may not be up to date at this point so we do not attempt to
        // append to the current composition with the hardware keyboard.
        finishComposingText()

        return if (newChars.isDigitsOnly()) {
            // Digits should be sent using `commitText`, as that's the default behaviour in the IME
            commitText(newChars, 1)
        } else {
            // Any other printable character can be sent using `setComposingText`
            setComposingText(newChars, 1)
        }
    }

    override fun deleteSurroundingText(beforeLength: Int, afterLength: Int): Boolean {
        if (beforeLength == 0 && afterLength == 0) return false
        val start = Selection.getSelectionStart(editable)
        val end = Selection.getSelectionEnd(editable)

        var handled = false
        beginBatchEdit()
        if (afterLength > 0) {
            val (deleteFrom, deleteTo) =
                TextRangeHelper.extendRangeToReplacementSpans(
                    editable, start = end, length = afterLength
                )

            val result = withProcessor {
                val action = if (deleteTo - deleteFrom > 1) {
                    EditorInputAction.DeleteIn(deleteFrom, deleteTo)
                } else {
                    EditorInputAction.Delete
                }
                processInput(action)
            }
            if (result != null) {
                replaceAll(result.text)
                val editorSelectionIndex = editorIndex(result.selection.first, editable)
                setSelection(editorSelectionIndex, editorSelectionIndex)
                setComposingRegion(editorSelectionIndex, editorSelectionIndex)
            }
            // TODO: handle result == null
            handled = true
        }

        if (beforeLength > 0) {
            val (deleteFrom, deleteTo) =
                TextRangeHelper.extendRangeToReplacementSpans(
                    editable, start = start - beforeLength, length = beforeLength
                )

            val result = withProcessor {
                if (deleteTo - deleteFrom > 1) {
                    updateSelection(editable, deleteFrom, deleteTo)
                }
                processInput(EditorInputAction.BackPress)
            }
            if (result != null) {
                replaceAll(result.text)
                val editorSelectionIndex = editorIndex(result.selection.first, editable)
                setSelection(editorSelectionIndex, editorSelectionIndex)
                setComposingRegion(editorSelectionIndex, editorSelectionIndex)
            }
            // TODO: handle result == null
            handled = true
        }
        endBatchEdit()

        return handled
    }

    override fun requestCursorUpdates(cursorUpdateMode: Int): Boolean {
        return baseInputConnection.requestCursorUpdates(cursorUpdateMode)
    }

    private fun getCurrentCompositionOrSelection(): Pair<Int, Int> {
        val content = editable
        var start = getComposingSpanStart(content)
        var end = getComposingSpanEnd(content)

        if (start == -1 && end == -1) {
            start = Selection.getSelectionStart(content)
            end = Selection.getSelectionEnd(content)
        }

        // If order is inverted, swap them
        if (start > end) {
            start = end.also { end = start }
        }

        return start to end
    }

    private fun replaceAll(charSequence: CharSequence) {
        textWatcher.inEditor {
            val beforeLength = editable.length
            textWatcher.notifyBeforeTextChanged(editable, 0, beforeLength, charSequence.length)
            editable.removeFormattingSpans()
            editable.clear()
            editable.append(charSequence)
            textWatcher.notifyOnTextChanged(editable, 0, beforeLength, charSequence.length)
            textWatcher.notifyAfterTextChanged(editable)
        }
    }

    private fun editorIndex(composerIndex: Int, editable: Editable): Int {
        return min(EditorIndexMapper.editorIndexFromComposer(composerIndex, editable), editable.length)
    }

    private fun <T> withProcessor(block: EditorViewModel.() -> T): T {
        return viewModel.run(block)
    }
}<|MERGE_RESOLUTION|>--- conflicted
+++ resolved
@@ -121,16 +121,12 @@
     // Called when started typing
     override fun setComposingText(text: CharSequence, newCursorPosition: Int): Boolean {
         val (start, end) = getCurrentCompositionOrSelection()
-<<<<<<< HEAD
-        val result = processTextEntry(text, start, end, null)
-=======
         // Some Chinese keyboards send empty text when the user is typing English characters
         if (text.isEmpty() && Selection.getSelectionStart(editable) == Selection.getSelectionEnd(editable)) {
             finishComposingText()
             return false
         }
-        val result = processTextEntry(text, start, end)
->>>>>>> 5d3e6c33
+        val result = processTextEntry(text, start, end, null)
 
         return if (result != null) {
             beginBatchEdit()
