--- conflicted
+++ resolved
@@ -4,11 +4,8 @@
 import android.util.AttributeSet
 import androidx.core.content.res.getDimensionPixelSizeOrThrow
 import androidx.core.content.res.getDrawableOrThrow
-<<<<<<< HEAD
 import androidx.core.content.res.getFloatOrThrow
-=======
 import io.element.android.wysiwyg.utils.CodeBlockStyleConfig
->>>>>>> 2a6dedaf
 import io.element.android.wysiwyg.utils.InlineCodeStyleConfig
 
 internal class EditorStyledTextViewAttributeReader(context: Context, attrs: AttributeSet?) {
@@ -34,6 +31,7 @@
         codeBlockStyleConfig = CodeBlockStyleConfig(
             leadingMargin = typedArray.getDimensionPixelSizeOrThrow(R.styleable.EditorStyledTextView_codeBlockLeadingMargin),
             verticalPadding = typedArray.getDimensionPixelSizeOrThrow(R.styleable.EditorStyledTextView_codeBlockVerticalPadding),
+            relativeTextSize = typedArray.getFloatOrThrow(R.styleable.EditorStyledTextView_codeBlockRelativeTextSize),
             backgroundDrawable = typedArray.getDrawableOrThrow(R.styleable.EditorStyledTextView_codeBlockBackgroundDrawable),
         )
         typedArray.recycle()
