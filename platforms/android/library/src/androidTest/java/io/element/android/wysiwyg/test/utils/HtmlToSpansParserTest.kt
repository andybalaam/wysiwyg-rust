--- conflicted
+++ resolved
@@ -4,13 +4,8 @@
 import android.text.Spanned
 import androidx.test.core.app.ApplicationProvider
 import androidx.test.ext.junit.runners.AndroidJUnit4
-<<<<<<< HEAD
 import io.element.android.wysiwyg.fakes.createFakeStyleConfig
-import io.element.android.wysiwyg.utils.AndroidResourcesProvider
-=======
-import io.element.android.wysiwyg.fakes.fakeStyleConfig
 import io.element.android.wysiwyg.utils.AndroidResourcesHelper
->>>>>>> f5689370
 import io.element.android.wysiwyg.utils.HtmlToSpansParser
 import io.element.android.wysiwyg.utils.ZWSP
 import org.hamcrest.MatcherAssert.assertThat
@@ -103,16 +98,10 @@
         )
     }
 
-<<<<<<< HEAD
     private fun convertHtml(html: String): Spanned {
         val app = ApplicationProvider.getApplicationContext<Application>()
         return HtmlToSpansParser(
-            resourcesProvider = AndroidResourcesProvider(application = app),
-=======
-    private fun convertHtml(html: String) =
-        HtmlToSpansParser(
-            resourcesHelper = AndroidResourcesHelper(application = ApplicationProvider.getApplicationContext()),
->>>>>>> f5689370
+            resourcesHelper = AndroidResourcesHelper(application = app),
             html = html,
             styleConfig = createFakeStyleConfig(),
         ).convert()
