use widestring::Utf16String;

use crate::ffi_menu_state::MenuState;
use crate::ffi_text_update::TextUpdate;
use crate::MenuAction;

pub struct ComposerUpdate {
    inner: wysiwyg::ComposerUpdate<Utf16String>,
}

impl ComposerUpdate {
    pub fn from(inner: wysiwyg::ComposerUpdate<Utf16String>) -> Self {
        Self { inner }
    }

    pub fn text_update(&self) -> TextUpdate {
        TextUpdate::from(self.inner.text_update.clone())
    }

    pub fn menu_state(&self) -> MenuState {
        MenuState::from(self.inner.menu_state.clone())
    }

    pub fn menu_action(&self) -> MenuAction {
        MenuAction::from(self.inner.menu_action.clone())
    }
}

#[cfg(test)]
mod test {
    use std::{collections::HashMap, sync::Arc};

    use crate::{
        ActionState, ComposerAction, ComposerModel, MenuAction, MenuState,
<<<<<<< HEAD
        SuggestionPattern, TrailingStrategy,
=======
        SuggestionPattern,
>>>>>>> 39f62920
    };

    #[test]
    fn initial_menu_update_is_populated() {
        let model = Arc::new(ComposerModel::new());
        let update = model.replace_text(String::from(""));

        // Only Redo is disabled
        assert_eq!(
            update.menu_state(),
            MenuState::Update {
                action_states: redo_indent_unindent_disabled()
            }
        );
    }

    #[test]
    fn after_set_content_from_html_menu_is_updated() {
        let model = Arc::new(ComposerModel::new());
        let update = model.set_content_from_html(String::from("")).unwrap();

        // Undo and Redo are disabled
        assert_eq!(
            update.menu_state(),
            MenuState::Update {
                action_states: undo_redo_indent_unindent_disabled()
            }
        );
    }

    #[test]
    fn after_later_set_content_from_html_menu_is_updated() {
        let model = Arc::new(ComposerModel::new());
        model.replace_text(String::from("foo"));
        model.replace_text(String::from("bar"));
        model.undo();
        let update = model.set_content_from_html(String::from("")).unwrap();

        // Undo and Redo are disabled
        assert_eq!(
            update.menu_state(),
            MenuState::Update {
                action_states: undo_redo_indent_unindent_disabled()
            }
        );
    }

    #[test]
    fn after_set_content_from_markdown_menu_is_updated() {
        let model = Arc::new(ComposerModel::new());
        let update = model.set_content_from_markdown(String::from("")).unwrap();

        // Undo and Redo are disabled
        assert_eq!(
            update.menu_state(),
            MenuState::Update {
                action_states: undo_redo_indent_unindent_disabled()
            }
        );
    }

    #[test]
    fn initial_menu_action_is_none() {
        let model = Arc::new(ComposerModel::new());
        let update = model.set_content_from_html("".into()).unwrap();

        assert_eq!(update.menu_action(), MenuAction::None);
    }

    #[test]
    fn menu_action_is_updated() {
        let model = Arc::new(ComposerModel::new());
        let update = model.replace_text("@alic".into());

        assert_eq!(
            update.menu_action(),
            MenuAction::Suggestion {
                suggestion_pattern: SuggestionPattern {
                    key: crate::PatternKey::At,
                    text: "alic".into(),
                    start: 0,
                    end: 5,
<<<<<<< HEAD
                    trailing_strategy: TrailingStrategy::Space,
=======
>>>>>>> 39f62920
                }
            },
        )
    }

    #[test]
    fn test_set_link_suggestion_ffi() {
        let model = Arc::new(ComposerModel::new());
        let update = model.replace_text("@alic".into());

        let MenuAction::Suggestion { suggestion_pattern } =
            update.menu_action() else
        {
            panic!("No suggestion found");
        };

        model.set_link_suggestion(
            "https://matrix.to/#/@alice:matrix.org".into(),
            "Alice".into(),
            suggestion_pattern,
        );
        assert_eq!(
            model.get_content_as_html(),
            "<a href=\"https://matrix.to/#/@alice:matrix.org\">Alice</a>\u{a0}",
        )
    }

    fn redo_indent_unindent_disabled() -> HashMap<ComposerAction, ActionState> {
        HashMap::from([
            (ComposerAction::Bold, ActionState::Enabled),
            (ComposerAction::Indent, ActionState::Disabled),
            (ComposerAction::InlineCode, ActionState::Enabled),
            (ComposerAction::Italic, ActionState::Enabled),
            (ComposerAction::Link, ActionState::Enabled),
            (ComposerAction::OrderedList, ActionState::Enabled),
            (ComposerAction::Redo, ActionState::Disabled),
            (ComposerAction::StrikeThrough, ActionState::Enabled),
            (ComposerAction::Unindent, ActionState::Disabled),
            (ComposerAction::Underline, ActionState::Enabled),
            (ComposerAction::Undo, ActionState::Enabled),
            (ComposerAction::UnorderedList, ActionState::Enabled),
            (ComposerAction::CodeBlock, ActionState::Enabled),
            (ComposerAction::Quote, ActionState::Enabled),
        ])
    }

    fn undo_redo_indent_unindent_disabled(
    ) -> HashMap<ComposerAction, ActionState> {
        HashMap::from([
            (ComposerAction::Bold, ActionState::Enabled),
            (ComposerAction::Indent, ActionState::Disabled),
            (ComposerAction::InlineCode, ActionState::Enabled),
            (ComposerAction::Italic, ActionState::Enabled),
            (ComposerAction::Link, ActionState::Enabled),
            (ComposerAction::OrderedList, ActionState::Enabled),
            (ComposerAction::Redo, ActionState::Disabled),
            (ComposerAction::StrikeThrough, ActionState::Enabled),
            (ComposerAction::Unindent, ActionState::Disabled),
            (ComposerAction::Underline, ActionState::Enabled),
            (ComposerAction::Undo, ActionState::Disabled),
            (ComposerAction::UnorderedList, ActionState::Enabled),
            (ComposerAction::CodeBlock, ActionState::Enabled),
            (ComposerAction::Quote, ActionState::Enabled),
        ])
    }
}<|MERGE_RESOLUTION|>--- conflicted
+++ resolved
@@ -32,11 +32,7 @@
 
     use crate::{
         ActionState, ComposerAction, ComposerModel, MenuAction, MenuState,
-<<<<<<< HEAD
-        SuggestionPattern, TrailingStrategy,
-=======
         SuggestionPattern,
->>>>>>> 39f62920
     };
 
     #[test]
@@ -119,10 +115,6 @@
                     text: "alic".into(),
                     start: 0,
                     end: 5,
-<<<<<<< HEAD
-                    trailing_strategy: TrailingStrategy::Space,
-=======
->>>>>>> 39f62920
                 }
             },
         )
