// Copyright 2022 The Matrix.org Foundation C.I.C.
//
// Licensed under the Apache License, Version 2.0 (the "License");
// you may not use this file except in compliance with the License.
// You may obtain a copy of the License at
//
//     http://www.apache.org/licenses/LICENSE-2.0
//
// Unless required by applicable law or agreed to in writing, software
// distributed under the License is distributed on an "AS IS" BASIS,
// WITHOUT WARRANTIES OR CONDITIONS OF ANY KIND, either express or implied.
// See the License for the specific language governing permissions and
// limitations under the License.

namespace wysiwyg_composer {
    ComposerModel new_composer_model();
};

interface ComposerModel {
    [Throws=DomCreationError]
    ComposerUpdate set_content_from_html(string html);
    [Throws=DomCreationError]
    ComposerUpdate set_content_from_markdown(string markdown);
    string get_content_as_html();
    string get_content_as_markdown();
    string get_content_as_plain_text();
    ComposerUpdate clear();
    ComposerUpdate select(u32 start_utf16_codeunit, u32 end_utf16_codeunit);
    ComposerUpdate replace_text(string new_text);
    ComposerUpdate replace_text_in(string new_text, u32 start, u32 end);
    ComposerUpdate replace_text_suggestion(string new_text, SuggestionPattern suggestion);
    ComposerUpdate backspace();
    ComposerUpdate delete();
    ComposerUpdate delete_in(u32 start, u32 end);
    ComposerUpdate enter();
    ComposerUpdate bold();
    ComposerUpdate italic();
    ComposerUpdate strike_through();
    ComposerUpdate underline();
    ComposerUpdate inline_code();
    ComposerUpdate ordered_list();
    ComposerUpdate unordered_list();
    ComposerUpdate undo();
    ComposerUpdate redo();
    ComposerUpdate indent();
    ComposerUpdate unindent();
    ComposerUpdate set_link(string link);
    ComposerUpdate set_link_with_text(string link, string text);
    ComposerUpdate set_link_suggestion(string link, string text, SuggestionPattern suggestion);
    ComposerUpdate remove_links();
    ComposerUpdate code_block();
    ComposerUpdate quote();
    void debug_panic();
    string to_tree();
    string to_example_format();
    ComposerState get_current_dom_state();
    record<ComposerAction, ActionState> action_states();
    LinkAction get_link_action();
};

interface ComposerUpdate {
    TextUpdate text_update();
    MenuState menu_state();
    MenuAction menu_action();
};

dictionary ComposerState {
    sequence<u16> html;
    u32 start;
    u32 end;
};

[Enum]
interface TextUpdate {
    Keep();
    ReplaceAll(
        sequence<u16> replacement_html,
        u32 start_utf16_codeunit,
        u32 end_utf16_codeunit
    );
    Select(
        u32 start_utf16_codeunit,
        u32 end_utf16_codeunit
    );
};

enum ComposerAction {
    "Bold",
    "Italic",
    "StrikeThrough",
    "Underline",
    "InlineCode",
    "Link",
    "Undo",
    "Redo",
    "OrderedList",
    "UnorderedList",
    "Indent",
    "Unindent",
    "CodeBlock",
    "Quote",
};

enum ActionState {
    "Enabled",
    "Reversed",
    "Disabled",
};

[Enum]
interface MenuState {
    Keep();
    Update(
        record<ComposerAction, ActionState> action_states
    );
};

[Enum]
interface MenuAction {
    Keep();
    None();
    Suggestion(
        SuggestionPattern suggestion_pattern
    );
};

dictionary SuggestionPattern {
    PatternKey key;
    string text;
    u32 start;
    u32 end;
<<<<<<< HEAD
    TrailingStrategy trailing_strategy;
=======
>>>>>>> 39f62920
};

enum PatternKey {
    "At",
    "Hash",
    "Slash",
};

<<<<<<< HEAD
enum TrailingStrategy {
    "ColonSpace",
    "Space",
};

=======
>>>>>>> 39f62920
[Enum]
interface LinkAction {
    CreateWithText();
    Create();
    Edit(
        string link
    );
};

[Error]
enum DomCreationError {
    "MarkdownParseError",
    "HtmlParseError",
};

<|MERGE_RESOLUTION|>--- conflicted
+++ resolved
@@ -129,10 +129,6 @@
     string text;
     u32 start;
     u32 end;
-<<<<<<< HEAD
-    TrailingStrategy trailing_strategy;
-=======
->>>>>>> 39f62920
 };
 
 enum PatternKey {
@@ -141,14 +137,6 @@
     "Slash",
 };
 
-<<<<<<< HEAD
-enum TrailingStrategy {
-    "ColonSpace",
-    "Space",
-};
-
-=======
->>>>>>> 39f62920
 [Enum]
 interface LinkAction {
     CreateWithText();
