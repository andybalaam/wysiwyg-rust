// Copyright 2022 The Matrix.org Foundation C.I.C.
//
// Licensed under the Apache License, Version 2.0 (the "License");
// you may not use this file except in compliance with the License.
// You may obtain a copy of the License at
//
//     http://www.apache.org/licenses/LICENSE-2.0
//
// Unless required by applicable law or agreed to in writing, software
// distributed under the License is distributed on an "AS IS" BASIS,
// WITHOUT WARRANTIES OR CONDITIONS OF ANY KIND, either express or implied.
// See the License for the specific language governing permissions and
// limitations under the License.

use crate::composer_model::base::{slice_from, slice_to};
use crate::dom::nodes::DomNode;
use crate::dom::{DomHandle, MultipleNodesRange, Range, SameNodeRange};
use crate::{ComposerModel, ComposerUpdate, Location, UnicodeString};

impl<S> ComposerModel<S>
where
    S: UnicodeString,
{
    /// Replaces text in the current selection with new_text.
    /// Treats its input as plain text, so any HTML code will show up in
    /// the document (i.e. it will be escaped).
    pub fn replace_text(&mut self, new_text: S) -> ComposerUpdate<S> {
        let (s, e) = self.safe_selection();
        self.replace_text_in(new_text, s, e)
    }

    /// Replaces text in the an arbitrary start..end range with new_text.
    pub fn replace_text_in(
        &mut self,
        new_text: S,
        start: usize,
        end: usize,
    ) -> ComposerUpdate<S> {
        // Store current Dom
        self.push_state_to_history();
        self.do_replace_text_in(new_text, start, end)
    }

    pub fn enter(&mut self) -> ComposerUpdate<S> {
        let (s, e) = self.safe_selection();

        if s == e {
            let range = self.state.dom.find_range(s, e);
            match range {
                Range::SameNode(range) => {
                    let parent_list_item_handle = self
                        .state
                        .dom
                        .find_parent_list_item(range.node_handle.clone());
                    if let Some(parent_handle) = parent_list_item_handle {
                        self.do_enter_in_list(parent_handle, e, range)
                    } else {
                        self.do_enter_in_text(
                            &range.node_handle,
                            range.start_offset,
                        )
                    }
                }
                Range::MultipleNodes(_) => {
                    panic!("Unexpected multiple nodes on a 0 length selection")
                }
                Range::NoNode => self.replace_text(S::from_str("\n")),
            }
        } else {
            // Clear selection then enter.
            self.delete();
            self.enter()
        }
    }

    /// Internal: replace some text without modifying the undo/redo state.
    pub(crate) fn do_replace_text_in(
        &mut self,
        new_text: S,
        mut start: usize,
        end: usize,
    ) -> ComposerUpdate<S> {
        let len = new_text.len();

        match self.state.dom.find_range(start, end) {
            Range::SameNode(range) => {
                self.replace_same_node(range, new_text);
            }
            Range::MultipleNodes(range) => {
                self.replace_multiple_nodes(range, new_text)
            }
            Range::NoNode => {
                self.state.dom.append_child(DomNode::new_text(new_text));

                start = 0;
            }
        }

        self.state.start = Location::from(start + len);
        self.state.end = self.state.start;

        // TODO: for now, we replace every time, to check ourselves, but
        // at least some of the time we should not
        self.create_update_replace_all()
    }

    fn replace_same_node(&mut self, range: SameNodeRange, new_text: S) {
        // TODO: remove SameNode and NoNode?
<<<<<<< HEAD
        let mut delete_this_node = false;
        let mut add_node_after_this = false;
        let handle = range.node_handle;
        let node = self.state.dom.lookup_node_mut(handle.clone());
        match node {
            DomNode::Text(ref mut t) => {
                let text = t.data();
                let mut n = slice_to(text, ..range.start_offset);
                n.push_string(&new_text);
                n.push_string(&slice_from(&text, range.end_offset..));
                t.set_data(n);
            }
            DomNode::LineBreak(_) => {
                match (range.start_offset, range.end_offset) {
                    (0, 1) => {
                        // Whole line break is selected, delete it
                        delete_this_node = true;
                    }
                    (1, 1) => {
                        // Cursor is after line break, no need to delete
                    }
                    _ => panic!(
                        "Should not get SameNode range for start of \
                        line break!"
                    ),
                }

                add_node_after_this = true;
                // TODO: create a new text node after this one to contain
                // the contents of new_text
            }
            DomNode::Container(_) => {
                panic!(
                    "Can't deal with ranges containing non-text nodes (yet?)"
                )
            }
        }

        if add_node_after_this {
            match self.state.dom.lookup_node_mut(handle.parent_handle()) {
                DomNode::Container(parent) => parent.insert_child(
                    handle.index_in_parent() + 1,
                    DomNode::new_text(new_text),
                ),
                _ => panic!("Parent node is not a container!"),
            }
        }

        if delete_this_node {
            match self.state.dom.lookup_node_mut(handle.parent_handle()) {
                DomNode::Container(parent) => {
                    parent.remove_child(handle.index_in_parent());
                }
                _ => panic!("Parent node is not a container!"),
            }
=======
        let node = self.state.dom.lookup_node_mut(&range.node_handle);
        if let DomNode::Text(ref mut t) = node {
            let text = t.data();
            let mut n = slice_to(text, ..range.start_offset);
            n.push_string(&new_text);
            n.push_string(&slice_from(&text, range.end_offset..));
            t.set_data(n);
        } else {
            panic!("Can't deal with ranges containing non-text nodes (yet?)")
>>>>>>> 15a826f5
        }
    }

    fn replace_multiple_nodes(
        &mut self,
        range: MultipleNodesRange,
        new_text: S,
    ) {
        let len = new_text.len();
        let to_delete = self.replace_in_text_nodes(range.clone(), new_text);
        self.delete_nodes(to_delete);

        let pos: usize = self.state.start.into();
        self.join_nodes(&range, pos + len + 1);
    }

    /// Given a range to replace and some new text, modify the nodes in the
    /// range to replace the text with the supplied text.
    /// Returns a list of (handles to) nodes that have become empty and should
    /// be deleted.
    fn replace_in_text_nodes(
        &mut self,
        range: MultipleNodesRange,
        new_text: S,
    ) -> Vec<DomHandle> {
        let mut to_delete = Vec::new();
        let mut first_text_node = true;
        for loc in range.into_iter() {
            let mut node = self.state.dom.lookup_node_mut(&loc.node_handle);
            match &mut node {
                DomNode::Container(_) => {
                    // Nothing to do for container nodes
                }
                DomNode::LineBreak(_) => {
                    todo!("Replacing across a line break not done yet!");
                }
                DomNode::Text(node) => {
                    let old_data = node.data();

                    // If this is not the first node, and the selections spans
                    // it, delete it.
                    if loc.start_offset == 0
                        && loc.end_offset == old_data.len()
                        && !first_text_node
                    {
                        to_delete.push(loc.node_handle);
                    } else {
                        // Otherwise, delete the selected text
                        let mut new_data =
                            slice_to(old_data, ..loc.start_offset);

                        // and replace with the new content
                        if first_text_node {
                            new_data.push_string(&new_text);
                        }

                        new_data.push_string(&slice_from(
                            old_data,
                            loc.end_offset..,
                        ));
                        node.set_data(new_data);
                    }

                    first_text_node = false;
                }
            }
        }
        to_delete
    }
}<|MERGE_RESOLUTION|>--- conflicted
+++ resolved
@@ -106,11 +106,10 @@
 
     fn replace_same_node(&mut self, range: SameNodeRange, new_text: S) {
         // TODO: remove SameNode and NoNode?
-<<<<<<< HEAD
         let mut delete_this_node = false;
         let mut add_node_after_this = false;
         let handle = range.node_handle;
-        let node = self.state.dom.lookup_node_mut(handle.clone());
+        let node = self.state.dom.lookup_node_mut(&handle);
         match node {
             DomNode::Text(ref mut t) => {
                 let text = t.data();
@@ -146,7 +145,7 @@
         }
 
         if add_node_after_this {
-            match self.state.dom.lookup_node_mut(handle.parent_handle()) {
+            match self.state.dom.lookup_node_mut(&handle.parent_handle()) {
                 DomNode::Container(parent) => parent.insert_child(
                     handle.index_in_parent() + 1,
                     DomNode::new_text(new_text),
@@ -156,23 +155,12 @@
         }
 
         if delete_this_node {
-            match self.state.dom.lookup_node_mut(handle.parent_handle()) {
+            match self.state.dom.lookup_node_mut(&handle.parent_handle()) {
                 DomNode::Container(parent) => {
                     parent.remove_child(handle.index_in_parent());
                 }
                 _ => panic!("Parent node is not a container!"),
             }
-=======
-        let node = self.state.dom.lookup_node_mut(&range.node_handle);
-        if let DomNode::Text(ref mut t) = node {
-            let text = t.data();
-            let mut n = slice_to(text, ..range.start_offset);
-            n.push_string(&new_text);
-            n.push_string(&slice_from(&text, range.end_offset..));
-            t.set_data(n);
-        } else {
-            panic!("Can't deal with ranges containing non-text nodes (yet?)")
->>>>>>> 15a826f5
         }
     }
 
