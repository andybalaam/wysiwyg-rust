// Copyright 2022 The Matrix.org Foundation C.I.C.
//
// Licensed under the Apache License, Version 2.0 (the "License");
// you may not use this file except in compliance with the License.
// You may obtain a copy of the License at
//
//     http://www.apache.org/licenses/LICENSE-2.0
//
// Unless required by applicable law or agreed to in writing, software
// distributed under the License is distributed on an "AS IS" BASIS,
// WITHOUT WARRANTIES OR CONDITIONS OF ANY KIND, either express or implied.
// See the License for the specific language governing permissions and
// limitations under the License.

use crate::composer_model::delete_text::Direction;
use crate::composer_model::menu_state::MenuStateComputeType;
use crate::{ComposerModel, ComposerUpdate, Location, UnicodeString};

impl<S> ComposerModel<S>
where
    S: UnicodeString,
{
    /// Select the text at the supplied code unit positions.
    /// The cursor is at end.
    pub fn select(
        &mut self,
        start: Location,
        end: Location,
    ) -> ComposerUpdate<S> {
        if self.state.start == start && self.state.end == end {
            return ComposerUpdate::keep();
        }
        self.state.toggled_format_types.clear();
        self.state.start = start;
        self.state.end = end;

        let menu_state =
            self.compute_menu_state(MenuStateComputeType::KeepIfUnchanged);
        ComposerUpdate::update_selection(start, end, menu_state)
    }

    /// Return the start and end of the selection, ensuring the first number
    /// returned is <= the second, and they are both between 0 and the number
    /// of code units in the string representation of the Dom.
    pub(crate) fn safe_selection(&self) -> (usize, usize) {
        self.safe_locations_from(self.state.start, self.state.end)
    }

    pub(crate) fn safe_locations_from(
        &self,
        start: Location,
        end: Location,
    ) -> (usize, usize) {
        let len = self.state.dom.text_len();

        let mut s: usize = start.into();
        let mut e: usize = end.into();
        s = s.clamp(0, len);
        e = e.clamp(0, len);
        if s > e {
            (e, s)
        } else {
            (s, e)
        }
    }

    /// Return a boolean to let us know if we have a selection
    pub fn has_selection(&self) -> bool {
        let (s, e) = self.safe_selection();
        s != e
    }

    /// Return a boolean to let us know if we have a cursor, ie a zero length selection
    pub fn has_cursor(&self) -> bool {
        let (s, e) = self.safe_selection();
        s == e
    }

    /// Return a boolean to let us know if we are touching the edge of the DOM
<<<<<<< HEAD
    pub fn has_selected_to_end_of_dom(&self) -> bool {
        let (s, e) = self.safe_selection();
        s == 0 || e == self.state.dom.text_len()
    }

    /// Return a boolean to let us know if we are touching the edge of the DOM
    /// when moving in a specific direction
    pub fn has_selected_end_of_dom(&self, direction: &Direction) -> bool {
=======
    /// when moving in a specific direction
    pub fn selection_touches_start_or_end_of_dom(
        &self,
        direction: &Direction,
    ) -> bool {
>>>>>>> 60d8fa59
        let (s, e) = self.safe_selection();
        match direction {
            Direction::Forwards => e == self.state.dom.text_len(),
            Direction::Backwards => s == 0,
        }
    }
<<<<<<< HEAD

    // TODO remove if not required
    // Return a boolean to let us know if a position is touching the edge of the DOM
    // when moving in a specific direction
    // pub fn position_is_end_of_dom(
    //     &self,
    //     position: usize,
    //     direction: &Direction,
    // ) -> bool {
    //     match direction {
    //         Direction::Forwards => position == self.state.dom.text_len(),
    //         Direction::Backwards => position == 0,
    //     }
    // }
=======
>>>>>>> 60d8fa59
}

#[cfg(test)]
mod test {

    use super::*;
    use crate::tests::testutils_composer_model::cm;

    #[test]
    fn safe_selection_leaves_forward_selection_untouched() {
        let model = cm("out{ <b>bol}|d</b> spot");
        assert_eq!((3, 7), model.safe_selection());
    }

    #[test]
    fn safe_selection_reverses_backward_selection() {
        let model = cm("out|{ <b>bol}d</b> spot");
        assert_eq!((3, 7), model.safe_selection());
    }

    #[test]
    fn safe_selection_fixes_too_wide_selection() {
        let mut model = cm("out <b>bol</b> spot|");
        model.state.start = Location::from(0);
        model.state.end = Location::from(13);
        assert_eq!((0, 12), model.safe_selection());

        let mut model = cm("out <b>bol</b> {spot}|");
        model.state.end = Location::from(33);
        assert_eq!((8, 12), model.safe_selection());
    }
}<|MERGE_RESOLUTION|>--- conflicted
+++ resolved
@@ -77,45 +77,17 @@
     }
 
     /// Return a boolean to let us know if we are touching the edge of the DOM
-<<<<<<< HEAD
-    pub fn has_selected_to_end_of_dom(&self) -> bool {
-        let (s, e) = self.safe_selection();
-        s == 0 || e == self.state.dom.text_len()
-    }
-
-    /// Return a boolean to let us know if we are touching the edge of the DOM
-    /// when moving in a specific direction
-    pub fn has_selected_end_of_dom(&self, direction: &Direction) -> bool {
-=======
     /// when moving in a specific direction
     pub fn selection_touches_start_or_end_of_dom(
         &self,
         direction: &Direction,
     ) -> bool {
->>>>>>> 60d8fa59
         let (s, e) = self.safe_selection();
         match direction {
             Direction::Forwards => e == self.state.dom.text_len(),
             Direction::Backwards => s == 0,
         }
     }
-<<<<<<< HEAD
-
-    // TODO remove if not required
-    // Return a boolean to let us know if a position is touching the edge of the DOM
-    // when moving in a specific direction
-    // pub fn position_is_end_of_dom(
-    //     &self,
-    //     position: usize,
-    //     direction: &Direction,
-    // ) -> bool {
-    //     match direction {
-    //         Direction::Forwards => position == self.state.dom.text_len(),
-    //         Direction::Backwards => position == 0,
-    //     }
-    // }
-=======
->>>>>>> 60d8fa59
 }
 
 #[cfg(test)]
