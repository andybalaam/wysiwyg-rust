--- conflicted
+++ resolved
@@ -350,27 +350,18 @@
     /// after a mention node
     ///
     /// * `buf` - the output buffer up to and including the given node
-    /// * `pos` - the buffer position immediately after the node
+    /// * `start_pos` - the buffer position immediately before the node
     pub fn write_selection_mention_node<S: UnicodeString>(
         &mut self,
         buf: &mut S,
-<<<<<<< HEAD
-        pos_start: usize,
-=======
-        pos: usize,
->>>>>>> 70a2fbf4
+        start_pos: usize,
         node: &MentionNode<S>,
     ) {
         if let Some(loc) = self.locations.get(&node.handle()) {
             let strings_to_add = self.state.advance(loc, 1);
             for (str, i) in strings_to_add.into_iter().rev() {
-<<<<<<< HEAD
-                let insert_pos = if i == 0 { pos_start } else { buf.len() };
+                let insert_pos = if i == 0 { start_pos } else { buf.len() };
                 buf.insert(insert_pos, &S::from(str));
-=======
-                let i = if i == 0 { 0 } else { buf.len() };
-                buf.insert(pos + i, &S::from(str));
->>>>>>> 70a2fbf4
             }
         }
     }
