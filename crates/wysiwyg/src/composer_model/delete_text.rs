--- conflicted
+++ resolved
@@ -111,7 +111,6 @@
         }
     }
 
-<<<<<<< HEAD
     /// Remove a single word when user does ctrl/cmd + backspace
     pub fn backspace_word(&mut self) -> ComposerUpdate<S> {
         let (s, e) = self.safe_selection();
@@ -302,8 +301,6 @@
         }
     }
 
-=======
->>>>>>> b8574e05
     pub(crate) fn delete_nodes(&mut self, mut to_delete: Vec<DomHandle>) {
         // Delete in reverse order to avoid invalidating handles
         to_delete.reverse();
