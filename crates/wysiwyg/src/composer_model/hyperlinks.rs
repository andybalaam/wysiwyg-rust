--- conflicted
+++ resolved
@@ -15,7 +15,6 @@
 use std::collections::HashSet;
 
 use crate::dom::nodes::dom_node::DomNodeKind;
-use crate::dom::nodes::dom_node::DomNodeKind::Generic;
 use crate::dom::nodes::dom_node::{DomNodeKind::LineBreak, DomNodeKind::Text};
 use crate::dom::nodes::ContainerNodeKind;
 use crate::dom::nodes::{ContainerNodeKind::Link, DomNode};
@@ -102,7 +101,6 @@
             return ComposerUpdate::keep();
         }
 
-<<<<<<< HEAD
         let mut split_points: HashSet<usize> = HashSet::new();
         split_points.insert(s);
         split_points.insert(e);
@@ -138,20 +136,6 @@
                 );
                 self.delete_child_links(&inserted);
             }
-=======
-        if range.locations.iter().any(|location| {
-            location.kind.is_structure_kind()
-                || (location.kind.is_block_kind() && location.kind != Generic)
-        }) {
-            return self.set_link_range(range, link);
-        } else {
-            let inserted = self
-                .state
-                .dom
-                .insert_parent(&range, DomNode::new_link(link, vec![]));
-            // Ensure no duplication by deleting any links contained within the new link
-            self.delete_child_links(&inserted);
->>>>>>> 9faeb7de
         }
 
         self.create_update_replace_all()
