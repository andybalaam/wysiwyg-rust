--- conflicted
+++ resolved
@@ -59,11 +59,7 @@
         self.state.start = Location::from(suggestion.start);
         self.state.end = self.state.start;
         self.set_link_with_text(link, text);
-<<<<<<< HEAD
-        self.do_replace_text(suggestion.trailing_strategy.text())
-=======
         self.do_replace_text(" ".into())
->>>>>>> 39f62920
     }
 
     fn is_blank_selection(&self, range: Range) -> bool {
