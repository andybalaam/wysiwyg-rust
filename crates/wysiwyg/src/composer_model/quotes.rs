// Copyright 2022 The Matrix.org Foundation C.I.C.
//
// Licensed under the Apache License, Version 2.0 (the "License");
// you may not use this file except in compliance with the License.
// You may obtain a copy of the License at
//
//     http://www.apache.org/licenses/LICENSE-2.0
//
// Unless required by applicable law or agreed to in writing, software
// distributed under the License is distributed on an "AS IS" BASIS,
// WITHOUT WARRANTIES OR CONDITIONS OF ANY KIND, either express or implied.
// See the License for the specific language governing permissions and
// limitations under the License.

use crate::dom::nodes::dom_node::DomNodeKind::{Generic, ListItem, Quote};
use crate::dom::DomLocation;
use crate::{
    ComposerAction, ComposerModel, ComposerUpdate, DomNode, UnicodeString,
};

impl<S> ComposerModel<S>
where
    S: UnicodeString,
{
    pub fn quote(&mut self) -> ComposerUpdate<S> {
        if self.action_is_reversed(ComposerAction::Quote) {
            self.remove_quote()
        } else {
            self.add_quote()
        }
    }

    fn add_quote(&mut self) -> ComposerUpdate<S> {
        let (s, e) = self.safe_selection();
        let Some(wrap_result) = self.state.dom.find_nodes_to_wrap_in_block(s, e) else {
            // No nodes to be wrapped found.
            // Adding an empty Quote block with a paragraph
            let range = self.state.dom.find_range(s, e);
            let leaves: Vec<&DomLocation> = range.leaves().collect();
            let node = DomNode::new_quote(vec![DomNode::new_paragraph(Vec::new())]);
            if leaves.is_empty() {
                if let Some(deepest_block_location) = range.deepest_block_node(None) {
                    let block_node = self.state.dom.remove(&deepest_block_location.node_handle);
                    let node = DomNode::new_quote(vec![block_node]);
                    self.state.dom.insert_at(&deepest_block_location.node_handle, node);
                } else {
                    self.state.dom.append_at_end_of_document(node);
                }
            } else {
                let first_leaf_loc = leaves.first().unwrap();
                let insert_at = if first_leaf_loc.is_start() {
                    first_leaf_loc.node_handle.next_sibling()
                } else {
                    first_leaf_loc.node_handle.clone()
                };
                self.state.dom.insert_at(&insert_at, node);
            }
            return self.create_update_replace_all();
        };

        let parent_handle = wrap_result.ancestor_handle;

        let start_handle = wrap_result.start_handle;
        let end_handle = wrap_result.end_handle;

        let mut subtree = self.state.dom.split_sub_tree_between(
            &start_handle,
            0,
            &end_handle,
            usize::MAX,
            parent_handle.depth(),
        );

        let insert_at_handle =
            self.state.dom.find_insert_handle_for_extracted_block_node(
                &start_handle,
                &parent_handle,
                &subtree.document_node(),
            );
        let subtree_root_kind = subtree.document_node().kind();
        let quote_node = if subtree_root_kind.is_block_kind()
            && subtree_root_kind != Generic
            && subtree_root_kind != ListItem
        {
            DomNode::new_quote(vec![subtree.take_document()])
        } else {
            let subtree_container = subtree.document_mut();
            let needs_paragraph = subtree_container
                .children()
                .iter()
                .any(|n| !n.is_block_node());
            let children = if needs_paragraph {
                vec![DomNode::new_paragraph(
                    subtree_container.remove_children(),
                )]
            } else {
                subtree_container.remove_children()
            };
            DomNode::new_quote(children)
        };

        if subtree_root_kind == ListItem {
            self.state.dom.insert_at(
                &insert_at_handle,
                DomNode::new_list_item(vec![quote_node]),
            );
        } else {
            self.state.dom.insert_at(&insert_at_handle, quote_node);
        }

        self.state.dom.join_nodes_in_container(&parent_handle);

        self.create_update_replace_all()
    }

    fn remove_quote(&mut self) -> ComposerUpdate<S> {
        let (s, e) = self.safe_selection();
        let range = self.state.dom.find_range(s, e);
        let Some(quote_location) = range.locations.iter().find(|l| l.kind == Quote) else {
            return ComposerUpdate::keep();
        };

        self.state
            .dom
            .remove_and_keep_children(&quote_location.node_handle);

        self.create_update_replace_all()
    }
}

#[cfg(test)]
mod test {
    use crate::tests::testutils_composer_model::{cm, tx};

    #[test]
    fn apply_quote_to_empty_dom() {
        let mut model = cm("|");
        model.quote();
        assert_eq!(tx(&model), "<blockquote><p>|</p></blockquote>")
    }

    #[test]
    fn apply_quote_to_simple_text() {
        let mut model = cm("Some text|");
        model.quote();
        assert_eq!(tx(&model), "<blockquote><p>Some text|</p></blockquote>")
    }

    #[test]
    fn apply_quote_to_formatted_text() {
        let mut model = cm("<i>Some text|</i>");
        model.quote();
        assert_eq!(
            tx(&model),
            "<blockquote><p><i>Some text|</i></p></blockquote>"
        )
    }

    #[test]
    fn apply_quote_to_nested_formatted_text() {
        let mut model = cm("<i><b>Some text|</b></i>");
        model.quote();
        assert_eq!(
            tx(&model),
            "<blockquote><p><i><b>Some text|</b></i></p></blockquote>"
        )
    }

    #[test]
    fn apply_quote_to_text_and_formatted_text() {
        let mut model = cm("Plain text and <i><b>Some formatted text|</b></i>");
        model.quote();
        assert_eq!(
            tx(&model),
            "<blockquote><p>Plain text and <i><b>Some formatted text|</b></i></p></blockquote>"
        )
    }

    #[test]
    fn apply_quote_to_single_list_item() {
        let mut model = cm("<ul><li>List item|</li></ul>");
        model.quote();
        assert_eq!(
            tx(&model),
            "<ul><li><blockquote><p>List item|</p></blockquote></li></ul>"
        )
    }

    #[test]
    fn apply_quote_to_list() {
        let mut model =
            cm("<ul><li>First {item</li><li>Second}| item</li></ul>");
        model.quote();
        assert_eq!(
            tx(&model),
            "<blockquote><ul><li>First {item</li><li>Second}| item</li></ul></blockquote>"
        )
    }

    #[test]
    fn apply_quote_to_list_and_formatted_text() {
        let mut model =
            cm("<p>Plain text <b>bold {text</b></p><ul><li>First item</li><li>Second}| item</li></ul>");
        model.quote();
        assert_eq!(
            tx(&model),
            "<blockquote><p>Plain text <b>bold {text</b></p><ul><li>First item</li><li>Second}| item</li></ul></blockquote>"
        )
    }

    #[test]
    fn apply_quote_to_simple_text_with_paragraphs() {
        let mut model = cm("<p>Some |text</p><p>Next line</p>");
        model.quote();
        assert_eq!(
            tx(&model),
            "<blockquote><p>Some |text</p></blockquote><p>Next line</p>"
        )
    }

    #[test]
    fn apply_quote_to_several_nodes_with_line_breaks() {
        let mut model = cm("<p>Some {text</p><p><b>Next}| line</b></p>");
        model.quote();
        assert_eq!(
            tx(&model),
            "<blockquote><p>Some {text</p><p><b>Next}| line</b></p></blockquote>"
        )
    }

    #[test]
    fn apply_quote_to_formatted_text_with_line_breaks() {
        let mut model = cm("<b>Some |text<br />Next line</b>");
        model.quote();
        assert_eq!(
            tx(&model),
            "<blockquote><p><b>Some |text</b></p></blockquote><b><br />Next line</b>"
        )
    }

    #[test]
    fn apply_quote_to_single_list_item_with_formatted_text_and_line_breaks() {
        let mut model = cm(
            "<ul><li><p><b>Some |text</b></p><p><b>Next line</b></p></li></ul>",
        );
        model.quote();
        assert_eq!(
            tx(&model),
            "<ul><li><blockquote><p><b>Some |text</b></p></blockquote><p><b>Next line</b></p></li></ul>"
        )
    }

    #[test]
    fn apply_quote_to_several_list_items_with_formatted_text_and_line_breaks() {
        let mut model =
            cm("<ul><li><b>Some {text<br />Next line</b></li><li><i>Second}| item</i></li><li>Third item</li></ul>");
        model.quote();
        assert_eq!(
            tx(&model),
            "<blockquote><ul><li><b>Some {text<br />Next line</b></li><li><i>Second}| item</i></li></ul></blockquote><ul><li>Third item</li></ul>"
        )
    }

    #[test]
    fn apply_quote_to_code_block() {
        let mut model = cm("<pre>Some| code</pre>");
        model.quote();
        assert_eq!(tx(&model), "<blockquote><pre>Some| code</pre></blockquote>")
    }

    #[test]
    fn remove_quote_with_simple_text() {
        let mut model = cm("<blockquote><p>Text|</p></blockquote>");
        model.quote();
        assert_eq!(tx(&model), "<p>Text|</p>");
    }

    #[test]
    fn remove_quote_with_simple_text_with_adjacent_nodes() {
        let mut model =
            cm("<blockquote><p>Text|</p></blockquote><p>with plain text</p>");
        model.quote();
        assert_eq!(tx(&model), "<p>Text|</p><p>with plain text</p>");
    }

    #[test]
    fn remove_quote_with_nested_formatted_text() {
        let mut model = cm("<blockquote><p><b><i>Text|</i></b></p><p><b><i>Some other text</i></b></p></blockquote>");
        model.quote();
        assert_eq!(
            tx(&model),
            "<p><b><i>Text|</i></b></p><p><b><i>Some other text</i></b></p>"
        );
    }

    #[test]
    fn remove_quote_with_list() {
        let mut model = cm("<blockquote><p><b><i>Text|</i></b></p><ul><li>Fist item</li></ul></blockquote>");
        model.quote();
        assert_eq!(
            tx(&model),
            "<p><b><i>Text|</i></b></p><ul><li>Fist item</li></ul>"
        );
    }

    #[test]
<<<<<<< HEAD
    fn remove_quote_containing_code_block() {
        let mut model = cm("<blockquote><pre>Some| code</pre></blockquote>");
        model.quote();
        assert_eq!(tx(&model), "<pre>Some| code</pre>");
    }

    #[test]
=======
>>>>>>> 67599543
    fn create_and_remove_quote() {
        let mut model = cm("|");
        model.quote();
        assert_eq!(tx(&model), "<blockquote><p>|</p></blockquote>");
        model.quote();
        assert_eq!(tx(&model), "<p>|</p>");
    }
}<|MERGE_RESOLUTION|>--- conflicted
+++ resolved
@@ -304,16 +304,6 @@
     }
 
     #[test]
-<<<<<<< HEAD
-    fn remove_quote_containing_code_block() {
-        let mut model = cm("<blockquote><pre>Some| code</pre></blockquote>");
-        model.quote();
-        assert_eq!(tx(&model), "<pre>Some| code</pre>");
-    }
-
-    #[test]
-=======
->>>>>>> 67599543
     fn create_and_remove_quote() {
         let mut model = cm("|");
         model.quote();
