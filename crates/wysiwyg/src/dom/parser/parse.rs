--- conflicted
+++ resolved
@@ -269,7 +269,7 @@
         where
             S: UnicodeString,
         {
-<<<<<<< HEAD
+
             // initial implementation, firstly check if we have either `contenteditable=false` or `data-mention-type=`
             // attributes, if so then we're going to add a mention instead of a link
             let is_mention = child.attrs.iter().any(|(k, v)| {
@@ -301,21 +301,7 @@
                     Vec::new(),
                 ))
             }
-=======
-            // TODO add some logic here to determine if it's a mention or a link
-            let attributes = child
-                .attrs
-                .iter()
-                .filter(|(k, _)| k != &String::from("href"))
-                .map(|(k, v)| (k.as_str().into(), v.as_str().into()))
-                .collect();
-
-            DomNode::Container(ContainerNode::new_link(
-                child.get_attr("href").unwrap_or("").into(),
-                Vec::new(),
-                attributes,
-            ))
->>>>>>> 5ebaa7a1
+
         }
 
         /// Create a list node
