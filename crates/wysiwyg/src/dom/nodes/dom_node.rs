--- conflicted
+++ resolved
@@ -149,7 +149,6 @@
         matches!(self, Self::Container(container) if container.is_block_node())
     }
 
-<<<<<<< HEAD
     pub(crate) fn is_list_item(&self) -> bool {
         matches!(self, Self::Container(container) if container.is_list_item())
     }
@@ -157,14 +156,14 @@
     #[allow(dead_code)]
     pub(crate) fn is_list(&self) -> bool {
         matches!(self, Self::Container(container) if container.is_list())
-=======
+    }
+
     pub(crate) fn as_text(&self) -> Option<&TextNode<S>> {
         if let Self::Text(v) = self {
             Some(v)
         } else {
             None
         }
->>>>>>> ff7e9d17
     }
 }
 
