--- conflicted
+++ resolved
@@ -398,12 +398,6 @@
         as_message: bool,
     ) {
         match self {
-<<<<<<< HEAD
-            DomNode::Container(s) => s.fmt_html(buf, selection_writer, state),
-            DomNode::LineBreak(s) => s.fmt_html(buf, selection_writer, state),
-            DomNode::Text(s) => s.fmt_html(buf, selection_writer, state),
-            DomNode::Mention(s) => s.fmt_html(buf, selection_writer, state),
-=======
             DomNode::Container(s) => {
                 s.fmt_html(buf, selection_writer, state, as_message)
             }
@@ -413,7 +407,9 @@
             DomNode::Text(s) => {
                 s.fmt_html(buf, selection_writer, state, as_message)
             }
->>>>>>> 9d6b58ce
+            DomNode::Mention(s) => {
+                s.fmt_html(buf, selection_writer, state, as_message)
+            }
         }
     }
 }
