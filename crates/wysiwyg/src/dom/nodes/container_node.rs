--- conflicted
+++ resolved
@@ -338,7 +338,10 @@
 
     /// Creates a container with the same kind & attributes
     /// as self, with given children and an unset handle.
-    fn clone_with_children(&self, children: Vec<DomNode<S>>) -> Self {
+    pub(crate) fn clone_with_new_children(
+        &self,
+        children: Vec<DomNode<S>>,
+    ) -> Self {
         Self {
             name: self.name.clone(),
             kind: self.kind.clone(),
@@ -377,19 +380,6 @@
         }
     }
 
-<<<<<<< HEAD
-    pub(crate) fn copy_with_new_children(
-        &self,
-        new_children: Vec<DomNode<S>>,
-    ) -> Self {
-        Self {
-            name: self.name.clone(),
-            kind: self.kind.clone(),
-            attrs: self.attrs.clone(),
-            children: new_children,
-            handle: DomHandle::new_unset(),
-        }
-=======
     /// Slice this container after given position.
     /// Returns a new container of the same kind with the
     /// removed content, with both nodes keeping
@@ -399,7 +389,7 @@
         let result = self.find_slice_location(position);
 
         match result {
-            ControlFlow::Continue(_) => self.clone_with_children(vec![]),
+            ControlFlow::Continue(_) => self.clone_with_new_children(vec![]),
             ControlFlow::Break((current_loc, child_index, should_slice)) => {
                 let mut removed_children = Vec::new();
                 let index_to_remove: usize;
@@ -417,7 +407,7 @@
                     removed_children
                         .push(self.children.remove(index_to_remove));
                 }
-                self.clone_with_children(removed_children)
+                self.clone_with_new_children(removed_children)
             }
         }
     }
@@ -431,7 +421,7 @@
         let result = self.find_slice_location(position);
 
         match result {
-            ControlFlow::Continue(_) => self.clone_with_children(vec![]),
+            ControlFlow::Continue(_) => self.clone_with_new_children(vec![]),
             ControlFlow::Break((current_loc, child_index, should_slice)) => {
                 let mut removed_children = Vec::new();
                 if should_slice {
@@ -444,7 +434,7 @@
                 for i in (0..child_index).rev() {
                     removed_children.insert(0, self.children.remove(i));
                 }
-                self.clone_with_children(removed_children)
+                self.clone_with_new_children(removed_children)
             }
         }
     }
@@ -490,7 +480,6 @@
             current_offset += child.text_len();
         }
         positions
->>>>>>> d633b603
     }
 }
 
