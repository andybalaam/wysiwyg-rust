// Copyright 2022 The Matrix.org Foundation C.I.C.
//
// Licensed under the Apache License, Version 2.0 (the "License");
// you may not use this file except in compliance with the License.
// You may obtain a copy of the License at
//
//     http://www.apache.org/licenses/LICENSE-2.0
//
// Unless required by applicable law or agreed to in writing, software
// distributed under the License is distributed on an "AS IS" BASIS,
// WITHOUT WARRANTIES OR CONDITIONS OF ANY KIND, either express or implied.
// See the License for the specific language governing permissions and
// limitations under the License.

use std::ops::ControlFlow;

use crate::char::CharExt;
use crate::composer_model::example_format::SelectionWriter;
use crate::dom::dom_handle::DomHandle;
use crate::dom::nodes::dom_node::{DomNode, DomNodeKind};
use crate::dom::to_html::{ToHtml, ToHtmlState};
use crate::dom::to_markdown::{MarkdownError, MarkdownOptions, ToMarkdown};
use crate::dom::to_raw_text::ToRawText;
use crate::dom::to_tree::ToTree;
use crate::dom::unicode_string::{UnicodeStrExt, UnicodeStringExt};
use crate::dom::{self, UnicodeString};
use crate::{InlineFormatType, ListType};

#[derive(Clone, Debug, PartialEq)]
pub struct ContainerNode<S>
where
    S: UnicodeString,
{
    name: S,
    kind: ContainerNodeKind<S>,
    attrs: Option<Vec<(S, S)>>,
    children: Vec<DomNode<S>>,
    handle: DomHandle,
}

#[derive(Clone, Debug, PartialEq, Eq)]
pub enum ContainerNodeKind<S>
where
    S: UnicodeString,
{
    Generic, // E.g. the root node (the containing div)
    Formatting(InlineFormatType),
    Link(S),
    List(ListType),
    ListItem,
    CodeBlock,
    Quote,
    Paragraph,
}

impl<S: dom::unicode_string::UnicodeString> Default for ContainerNode<S> {
    fn default() -> ContainerNode<S> {
        // implementation here is as per pub fn new in dom_struct.rs
        let mut document = Self::new(
            S::default(),
            ContainerNodeKind::Generic,
            None,
            Vec::new(),
        );

        document.set_handle(DomHandle::from_raw(Vec::new()));
        document
    }
}

impl<S> ContainerNode<S>
where
    S: UnicodeString,
{
    /// Create a new ContainerNode
    ///
    /// NOTE: Its handle() will be unset until you call set_handle() or
    /// append() it to another node.
    pub fn new(
        name: S,
        kind: ContainerNodeKind<S>,
        attrs: Option<Vec<(S, S)>>,
        children: Vec<DomNode<S>>,
    ) -> Self {
        Self {
            name,
            kind,
            attrs,
            children,
            handle: DomHandle::new_unset(),
        }
    }

    pub fn new_paragraph(children: Vec<DomNode<S>>) -> Self {
        Self {
            name: "p".into(),
            kind: ContainerNodeKind::Paragraph,
            attrs: None,
            children,
            handle: DomHandle::new_unset(),
        }
    }

    pub fn new_formatting_from_tag(
        format: S,
        children: Vec<DomNode<S>>,
    ) -> Option<Self> {
        InlineFormatType::try_from(format.clone())
            .map(|f| Self {
                name: format,
                kind: ContainerNodeKind::Formatting(f),
                attrs: None,
                children,
                handle: DomHandle::new_unset(),
            })
            .ok()
    }

    pub fn new_formatting(
        format: InlineFormatType,
        children: Vec<DomNode<S>>,
    ) -> Self {
        Self {
            name: format.tag().into(),
            kind: ContainerNodeKind::Formatting(format),
            attrs: None,
            children,
            handle: DomHandle::new_unset(),
        }
    }

    pub fn new_list(list_type: ListType, children: Vec<DomNode<S>>) -> Self {
        Self {
            name: list_type.tag().into(),
            kind: ContainerNodeKind::List(list_type),
            attrs: None,
            children,
            handle: DomHandle::new_unset(),
        }
    }

    pub fn new_list_item(children: Vec<DomNode<S>>) -> Self {
        Self {
            name: "li".into(),
            kind: ContainerNodeKind::ListItem,
            attrs: None,
            children,
            handle: DomHandle::new_unset(),
        }
    }

    pub fn new_code_block(children: Vec<DomNode<S>>) -> Self {
        Self {
            name: "pre".into(),
            kind: ContainerNodeKind::CodeBlock,
            attrs: None,
            children,
            handle: DomHandle::new_unset(),
        }
    }

    pub fn new_quote(children: Vec<DomNode<S>>) -> Self {
        Self {
            name: "blockquote".into(),
            kind: ContainerNodeKind::Quote,
            attrs: None,
            children,
            handle: DomHandle::new_unset(),
        }
    }

    pub fn append_child(&mut self, mut child: DomNode<S>) -> DomHandle {
        assert!(self.handle.is_set());

        let child_index = self.children.len();
        let child_handle = self.handle.child_handle(child_index);
        child.set_handle(child_handle.clone());
        self.children.push(child);
        child_handle
    }

    pub fn append_children(&mut self, children: Vec<DomNode<S>>) {
        for child in children {
            self.append_child(child);
        }
    }

    pub fn remove_child(&mut self, index: usize) -> DomNode<S> {
        assert!(self.handle.is_set());
        assert!(index < self.children().len());

        let ret = self.children.remove(index);

        for child_index in index..self.children.len() {
            let new_handle = self.handle.child_handle(child_index);
            self.children[child_index].set_handle(new_handle);
        }

        ret
    }

    /// Insert an array of children [nodes] at given [index].
    /// Returns new handles for moved nodes.
    pub fn insert_children(
        &mut self,
        index: usize,
        nodes: Vec<DomNode<S>>,
    ) -> Vec<DomHandle> {
        let mut handles = Vec::new();

        let mut current_index = index;
        for mut node in nodes {
            let child_handle = self.handle.child_handle(current_index);
            node.set_handle(child_handle);
            self.children.insert(current_index, node);
            current_index += 1;
        }

        for child_index in current_index..self.children.len() {
            let new_handle = self.handle.child_handle(child_index);
            self.children[child_index].set_handle(new_handle.clone());
            handles.push(new_handle);
        }
        handles
    }

    /// Replace child at given [index] with an array of children [nodes].
    /// Returns new handles for moved nodes.
    pub fn replace_child(
        &mut self,
        index: usize,
        nodes: Vec<DomNode<S>>,
    ) -> Vec<DomHandle> {
        assert!(self.handle.is_set());
        assert!(index < self.children().len());

        self.children.remove(index);
        self.insert_children(index, nodes)
    }

    pub fn get_child_mut(&mut self, idx: usize) -> Option<&mut DomNode<S>> {
        self.children.get_mut(idx)
    }

    pub fn get_child(&self, idx: usize) -> Option<&DomNode<S>> {
        self.children.get(idx)
    }

    pub fn last_child_mut(&mut self) -> Option<&mut DomNode<S>> {
        self.children.last_mut()
    }

    pub fn insert_child(
        &mut self,
        index: usize,
        node: DomNode<S>,
    ) -> &DomNode<S> {
        assert!(self.handle.is_set());
        assert!(index <= self.children().len());

        self.children.insert(index, node);

        for i in index..self.children.len() {
            let new_handle = self.handle.child_handle(i);
            self.children[i].set_handle(new_handle);
        }

        self.children.get(index).unwrap()
    }

    pub fn handle(&self) -> DomHandle {
        self.handle.clone()
    }

    pub fn set_handle(&mut self, handle: DomHandle) {
        self.handle = handle;
        for (i, child) in self.children.iter_mut().enumerate() {
            child.set_handle(self.handle.child_handle(i))
        }
    }

    pub fn name(&self) -> &S::Str {
        &self.name
    }

    pub fn attributes(&self) -> Option<&Vec<(S, S)>> {
        self.attrs.as_ref()
    }

    pub fn children(&self) -> &Vec<DomNode<S>> {
        &self.children
    }

    pub(crate) fn take_children(self) -> Vec<DomNode<S>> {
        self.children
    }

    /// Removes all children from the container and returns them
    pub(crate) fn remove_children(&mut self) -> Vec<DomNode<S>> {
        self.children.drain(..).collect()
    }

    pub(crate) fn take_children_after(
        &mut self,
        position: usize,
    ) -> Vec<DomNode<S>> {
        return self.children.drain(position..self.children.len()).collect();
    }

    pub fn kind(&self) -> &ContainerNodeKind<S> {
        &self.kind
    }

    pub fn is_list_item(&self) -> bool {
        matches!(self.kind, ContainerNodeKind::ListItem)
    }

    pub fn is_list(&self) -> bool {
        matches!(self.kind, ContainerNodeKind::List(_))
    }

    pub(crate) fn is_list_of_type(&self, list_type: &ListType) -> bool {
        matches!(&self.kind, ContainerNodeKind::List(f) if f == list_type)
    }

    pub(crate) fn is_structure_node(&self) -> bool {
        use ContainerNodeKind::*;

        matches!(self.kind, List(_) | ListItem)
    }

    pub(crate) fn is_formatting_node(&self) -> bool {
        matches!(self.kind, ContainerNodeKind::Formatting(_))
    }

    pub(crate) fn is_formatting_node_of_type(
        &self,
        format_type: &InlineFormatType,
    ) -> bool {
        matches!(&self.kind, ContainerNodeKind::Formatting(f) if f == format_type)
    }

    pub(crate) fn is_block_node(&self) -> bool {
        DomNodeKind::from_container_kind(&self.kind).is_block_kind()
    }

    pub fn text_len(&self) -> usize {
        let children_len: usize =
            self.children.iter().map(|child| child.text_len()).sum();
        let block_nodes_extra: usize = self
            .children
            .iter()
            .filter(|child| child.is_block_node())
            .count();
        let block_nodes_extra = if block_nodes_extra > 0 {
            block_nodes_extra - 1
        } else {
            block_nodes_extra
        };
        children_len + block_nodes_extra
    }

    pub fn new_link(url: S, children: Vec<DomNode<S>>) -> Self {
        Self {
            name: "a".into(),
            kind: ContainerNodeKind::Link(url.clone()),
            attrs: Some(vec![("href".into(), url)]),
            children,
            handle: DomHandle::new_unset(),
        }
    }

    pub fn is_empty_list_item(&self) -> bool {
        match self.kind {
            ContainerNodeKind::ListItem => self.is_empty(),
            _ => false,
        }
    }

    pub(crate) fn get_list_type(&self) -> Option<&ListType> {
        match &self.kind {
            ContainerNodeKind::List(t) => Some(t),
            _ => None,
        }
    }

    pub(crate) fn set_list_type(&mut self, list_type: ListType) {
        match self.kind {
            ContainerNodeKind::List(_) => {
                self.name = list_type.tag().into();
                self.kind = ContainerNodeKind::List(list_type);
            }
            _ => panic!(
                "Setting list type to a non-list container is not allowed"
            ),
        }
    }

    pub(crate) fn get_link(&self) -> Option<S> {
        let ContainerNodeKind::Link(link) = self.kind.clone() else {
            return None
        };
        Some(link)
    }

    /// Creates a container with the same kind & attributes
    /// as self, with given children and an unset handle.
    pub(crate) fn clone_with_new_children(
        &self,
        children: Vec<DomNode<S>>,
    ) -> Self {
        Self {
            name: self.name.clone(),
            kind: self.kind.clone(),
            attrs: self.attrs.clone(),
            children,
            handle: DomHandle::new_unset(),
        }
    }

    /// Remove leading Line break char from this container.
    /// Returns false if no updates were done.
    pub fn remove_leading_line_break(&mut self) -> bool {
        let Some(first_child) = self.children.get_mut(0) else {
            return false;
        };
        match first_child {
            DomNode::Container(c) => c.remove_leading_line_break(),
            DomNode::LineBreak(_) => {
                if self.handle().is_set() {
                    self.remove_child(0);
                } else {
                    self.children.remove(0);
                }
                true
            }
            _ => false,
        }
    }

    /// Returns whether this container first text-like
    /// child is a line break.
    pub fn has_leading_line_break(&self) -> bool {
        let Some(first_child) = self.children.get(0) else {
            return false;
        };
        first_child.has_leading_line_break()
    }

    /// Push content of the given container node into self. Panics
    /// if given container node is not of the same kind.
    pub(crate) fn push(&mut self, other_node: &mut ContainerNode<S>) {
        if other_node.kind != self.kind {
            panic!("Trying to push a non-matching container kind");
        }
        let last_child = self.children.last().unwrap();
        let other_node_first_child = other_node.get_child(0).unwrap();
        if last_child.can_push(other_node_first_child) {
            let mut next_child = other_node.remove_child(0);
            self.last_child_mut().unwrap().push(&mut next_child);
        }
        while !other_node.children().is_empty() {
            let child = other_node.remove_child(0);
            self.append_child(child);
        }
    }

    /// Slice this container after given position.
    /// Returns a new container of the same kind with the
    /// removed content, with both nodes keeping
    /// expected hierarchy.
    pub fn slice_after(&mut self, position: usize) -> ContainerNode<S> {
        assert!(position <= self.text_len());
        let result = self.find_slice_location(position);

        match result {
            ControlFlow::Continue(_) => self.clone_with_new_children(vec![]),
            ControlFlow::Break((current_loc, child_index, should_slice)) => {
                let mut removed_children = Vec::new();
                let index_to_remove: usize;
                if should_slice {
                    index_to_remove = child_index + 1;
                    let sliced = self
                        .get_child_mut(child_index)
                        .unwrap()
                        .slice_after(position - current_loc);
                    removed_children.push(sliced);
                } else {
                    index_to_remove = child_index;
                }
                while self.children.len() > index_to_remove {
                    removed_children
                        .push(self.children.remove(index_to_remove));
                }
                self.clone_with_new_children(removed_children)
            }
        }
    }

    /// Slice this container before given position.
    /// Returns a new container of the same kind with the
    /// removed content, with both nodes keeping
    /// expected hierarchy.
    pub fn slice_before(&mut self, position: usize) -> ContainerNode<S> {
        assert!(position <= self.text_len());
        let result = self.find_slice_location(position);

        match result {
            ControlFlow::Continue(_) => self.clone_with_new_children(vec![]),
            ControlFlow::Break((current_loc, child_index, should_slice)) => {
                let mut removed_children = Vec::new();
                if should_slice {
                    let sliced = self
                        .get_child_mut(child_index)
                        .unwrap()
                        .slice_before(position - current_loc);
                    removed_children.push(sliced);
                }
                for i in (0..child_index).rev() {
                    removed_children.insert(0, self.children.remove(i));
                }
                self.clone_with_new_children(removed_children)
            }
        }
    }

    /// Returns true if the ContainerNode has no children.
    pub fn is_empty(&self) -> bool {
        self.children.is_empty()
    }

    fn find_slice_location(
        &self,
        position: usize,
    ) -> ControlFlow<(usize, usize, bool), usize> {
        self.children.iter().enumerate().try_fold(
            0,
            |current_loc, (index, child)| {
                let child_length = child.text_len();
                if current_loc + child_length <= position {
                    ControlFlow::Continue(current_loc + child_length)
                } else if current_loc < position {
                    ControlFlow::Break((current_loc, index, true))
                } else {
                    ControlFlow::Break((current_loc, index, false))
                }
            },
        )
    }

    /// Returns the positions of linebreaks inside container.
    pub fn line_break_positions(&self) -> Vec<usize> {
        let mut current_offset = 0;
        let mut positions: Vec<usize> = Vec::new();
        for child in self.children() {
            match child {
                DomNode::Container(c) => {
                    let mut child_positions: Vec<usize> = c
                        .line_break_positions()
                        .iter()
                        .map(|p| p + current_offset)
                        .collect();
                    positions.append(&mut child_positions);
                }
                DomNode::LineBreak(_) => {
                    positions.push(current_offset);
                }
                _ => {}
            }
            current_offset += child.text_len();
        }
        positions
    }
}

impl<S> ToHtml<S> for ContainerNode<S>
where
    S: UnicodeString,
{
    fn fmt_html(
        &self,
        formatter: &mut S,
        selection_writer: Option<&mut SelectionWriter>,
        state: ToHtmlState,
    ) {
        if matches!(self.kind, ContainerNodeKind::Paragraph)
            && state.is_inside_code_block
        {
<<<<<<< HEAD
            if self.is_empty()
                && (state.is_last_node_in_parent
                    || state.is_first_node_in_parent)
            {
=======
            if self.is_empty() {
>>>>>>> 30f36e46
                formatter.push(char::nbsp());
            }
            self.fmt_children_html(formatter, selection_writer, state);
            if !state.is_last_node_in_parent {
                formatter.push('\n');
            }
        } else {
            let name = self.name();
            if !name.is_empty() {
                formatter.push('<');
                formatter.push(name);
                if let Some(attrs) = &self.attrs {
                    for attr in attrs {
                        let (attr_name, value) = attr;
                        formatter.push(' ');
                        formatter.push(&**attr_name);
                        formatter.push("=\"");
                        formatter.push(&**value);
                        formatter.push('"');
                    }
                }
                formatter.push('>');
            }

            let mut state = state;
            if matches!(self.kind, ContainerNodeKind::CodeBlock) {
                state.is_inside_code_block = true;
            }

            if matches!(self.kind, ContainerNodeKind::Paragraph)
                && self.is_empty()
            {
                formatter.push(char::nbsp());
            }

            self.fmt_children_html(formatter, selection_writer, state);

            if !name.is_empty() {
                formatter.push("</");
                formatter.push(name);
                formatter.push('>');
            }
        }
    }
}

impl<S: UnicodeString> ContainerNode<S> {
    fn fmt_children_html(
        &self,
        formatter: &mut S,
        selection_writer: Option<&mut SelectionWriter>,
        state: ToHtmlState,
    ) {
        if let Some(w) = selection_writer {
            for (i, child) in self.children.iter().enumerate() {
                let state = self.updated_state(state, i);
                child.fmt_html(formatter, Some(w), state);
            }
            if self.is_empty() {
                w.write_selection_empty_container(
                    formatter,
                    formatter.len(),
                    self,
                )
            }
        } else {
            for (i, child) in self.children.iter().enumerate() {
                let state = self.updated_state(state, i);
                child.fmt_html(formatter, None, state);
            }
        }
    }

    fn updated_state(
        &self,
        initial_state: ToHtmlState,
        child_index: usize,
    ) -> ToHtmlState {
        let is_last = self.children().len() == child_index + 1;
        let is_first = child_index == 0;
        let mut state = initial_state;
        state.is_last_node_in_parent = is_last;
        state.is_first_node_in_parent = is_first;
        state
    }
}

impl<S> ToRawText<S> for ContainerNode<S>
where
    S: UnicodeString,
{
    fn to_raw_text(&self) -> S {
        let mut text = S::default();
        for child in &self.children {
            text.push(child.to_raw_text());
        }
        text
    }
}

impl<S> ToTree<S> for ContainerNode<S>
where
    S: UnicodeString,
{
    fn to_tree_display(&self, continuous_positions: Vec<usize>) -> S {
        let mut description = self.name.clone();
        if let ContainerNodeKind::Link(url) = self.kind() {
            description.push(" \"");
            description.push(url.clone());
            description.push("\"");
        }

        let mut tree_part = self.tree_line(
            description,
            self.handle.raw().len(),
            continuous_positions.clone(),
        );

        for (i, child) in self.children.iter().enumerate() {
            let mut new_positions = continuous_positions.clone();
            if i < self.children.len() - 1 {
                new_positions.push(self.handle.raw().len());
            }
            tree_part.push(child.to_tree_display(new_positions));
        }
        tree_part
    }
}

impl<S> ToMarkdown<S> for ContainerNode<S>
where
    S: UnicodeString,
{
    fn fmt_markdown(
        &self,
        buffer: &mut S,
        options: &MarkdownOptions,
    ) -> Result<(), MarkdownError<S>> {
        use ContainerNodeKind::*;
        use InlineFormatType::*;

        let mut options = *options;

        match self.kind() {
            Generic => {
                fmt_children(self, buffer, &options)?;
            }

            // Simple emphasis.
            Formatting(Italic) => {
                fmt_italic(self, buffer, &options)?;
            }

            // Strong emphasis.
            Formatting(Bold) => {
                fmt_bold(self, buffer, &options)?;
            }

            Formatting(StrikeThrough) => {
                fmt_strikethrough(self, buffer, &options)?;
            }

            Formatting(Underline) => {
                fmt_underline(self, buffer, &options)?;
            }

            Formatting(InlineCode) => {
                fmt_inline_code(self, buffer, &mut options)?;
            }

            Link(url) => {
                fmt_link(self, buffer, &options, url)?;
            }

            List(_) => {
                fmt_list(self, buffer, &options)?;
            }

            ListItem => {
                fmt_list_item(self, buffer, &options)?;
            }

            CodeBlock => {
                fmt_code_block(self, buffer, &options)?;
            }

            Quote => {
                fmt_quote(self, buffer, &options)?;
            }

            Paragraph => {
                fmt_paragraph(self, buffer, &options)?;
            }
        };

        return Ok(());

        // `fmt_children` is a super basic loop over children to call
        // `fmt_markdown`, except that it inserts `\n` between block
        // nodes.
        #[inline(always)]
        fn fmt_children<S>(
            this: &ContainerNode<S>,
            buffer: &mut S,
            options: &MarkdownOptions,
        ) -> Result<(), MarkdownError<S>>
        where
            S: UnicodeString,
        {
            for (nth, child) in this.children.iter().enumerate() {
                if nth > 0 && child.is_block_node() {
                    buffer.push("\n");
                }

                child.fmt_markdown(buffer, options)?;
            }

            Ok(())
        }

        #[inline(always)]
        fn fmt_italic<S>(
            this: &ContainerNode<S>,
            buffer: &mut S,
            options: &MarkdownOptions,
        ) -> Result<(), MarkdownError<S>>
        where
            S: UnicodeString,
        {
            // Many implementations have restricted intrawords
            // simple emphasis to `*` to avoid unwanted emphasis
            // in words containing internal underscores, like
            // `foo_bar_baz`. We reckon it's good to follow this
            // trend to avoid unexpected behaviours for our users.

            buffer.push("*");
            fmt_children(this, buffer, options)?;
            buffer.push("*");

            Ok(())
        }

        #[inline(always)]
        fn fmt_bold<S>(
            this: &ContainerNode<S>,
            buffer: &mut S,
            options: &MarkdownOptions,
        ) -> Result<(), MarkdownError<S>>
        where
            S: UnicodeString,
        {
            // `Formatting(Italic)` already uses `*` to represent
            // a simple emphasis.
            //
            // We reckon it is better to use `_` to represent a
            // strong emphasis instead of `*` so that
            // `<em><strong>…</strong></em>` does _not_ produce
            // `***…***` or `___…___` which can be ambigiously
            // interpreted by various Markdown compilers out
            // there. Instead, it will produce `*__…__*`.

            buffer.push("__");
            fmt_children(this, buffer, options)?;
            buffer.push("__");

            Ok(())
        }

        #[inline(always)]
        fn fmt_strikethrough<S>(
            this: &ContainerNode<S>,
            buffer: &mut S,
            options: &MarkdownOptions,
        ) -> Result<(), MarkdownError<S>>
        where
            S: UnicodeString,
        {
            // Strikethrough is represented by a pair of one or
            // two `~`. We reckon using two `~` will avoid
            // ambiguous behaviours for users that manipulate
            // filesystem paths, or with Markdown compilers that
            // do not support this format extension.

            buffer.push("~~");
            fmt_children(this, buffer, options)?;
            buffer.push("~~");

            Ok(())
        }

        #[inline(always)]
        fn fmt_underline<S>(
            this: &ContainerNode<S>,
            buffer: &mut S,
            options: &MarkdownOptions,
        ) -> Result<(), MarkdownError<S>>
        where
            S: UnicodeString,
        {
            // Underline format is absent from Markdown. Let's
            // use raw HTML.

            buffer.push("<u>");
            fmt_children(this, buffer, options)?;
            buffer.push("</u>");

            Ok(())
        }

        #[inline(always)]
        fn fmt_inline_code<S>(
            this: &ContainerNode<S>,
            buffer: &mut S,
            options: &mut MarkdownOptions,
        ) -> Result<(), MarkdownError<S>>
        where
            S: UnicodeString,
        {
            // An inline code usually is usually delimited by an
            // opening and a closing single backtick. However, if
            // the inline code string contains a backtick, it is
            // preferable to use an opening and a closing double
            // backticks to delimit the inline code string.
            //
            // In addition to this subtlety, we add a space after
            // and before the opening and closing double backticks
            // to allow an inline code string to start by a
            // backtick. Those spaces are removed during
            // normalization.

            buffer.push("`` ");

            options.insert(MarkdownOptions::IGNORE_LINE_BREAK);
            fmt_children(this, buffer, options)?;

            buffer.push(" ``");

            Ok(())
        }

        #[inline(always)]
        fn fmt_link<S>(
            this: &ContainerNode<S>,
            buffer: &mut S,
            options: &MarkdownOptions,
            url: &S,
        ) -> Result<(), MarkdownError<S>>
        where
            S: UnicodeString,
        {
            buffer.push('[');

            fmt_children(this, buffer, options)?;

            // A link destination can be delimited by `<` and
            // `>`.
            //
            // The link URL can contain `<`, `>`, `(` and `)` if
            // they are escaped. Parenthesis, if unbalanced, can
            // not be escaped, but we are playing safety and
            // simplicity.

            buffer.push("](<");
            buffer.push(
                url.to_string()
                    .replace('<', "\\<")
                    .replace('>', "\\>")
                    .replace('(', "\\(")
                    .replace(')', "\\)")
                    .as_str(),
            );
            buffer.push(">)");

            Ok(())
        }

        #[inline(always)]
        fn fmt_list<S>(
            this: &ContainerNode<S>,
            buffer: &mut S,
            options: &MarkdownOptions,
        ) -> Result<(), MarkdownError<S>>
        where
            S: UnicodeString,
        {
            let list_type = this.name();
            let ordered_list_name = "ol";
            let expected_list_item_name = &S::from("li");
            let number_of_children = this.children.len();
            let mut ordered_list_counter = 0i32;

            for (nth, child) in this.children.iter().enumerate() {
                // Verify the list item is correct.
                let child = match child {
                    // Valid item.
                    DomNode::Container(
                        child @ ContainerNode {
                            name,
                            kind: ListItem,
                            ..
                        },
                    ) if name == expected_list_item_name => child,

                    // Item to ignore.
                    DomNode::Text(t) if t.is_blank() => {
                        continue;
                    }

                    // All the following are invalid items.
                    DomNode::Container(ContainerNode {
                        name: child_name,
                        ..
                    }) => {
                        return Err(MarkdownError::InvalidListItem(Some(
                            child_name.to_owned(),
                        )))
                    }

                    DomNode::LineBreak(line_break) => {
                        return Err(MarkdownError::InvalidListItem(Some(
                            line_break.name(),
                        )))
                    }

                    DomNode::Text(_) => {
                        return Err(MarkdownError::InvalidListItem(None))
                    }
                };

                // What's the current indentation, for this specific list only.
                let mut indentation = 0;

                // It's an ordered list.
                if list_type == ordered_list_name {
                    // Update the counter.
                    ordered_list_counter += 1;

                    // Generate something like `1.` (arabic numbers only,
                    // as requested by the specification).
                    let counter = ordered_list_counter.to_string();

                    buffer.push(counter.as_str());
                    buffer.push('.');

                    // Indentation will match the counter size.
                    indentation += counter.len();
                }
                // It's an unordered list.
                else {
                    // Generate something like `*`.
                    buffer.push('*');

                    // Indentation will match the counter size.
                    indentation += 1;
                }

                // Insert a space between the counter and the item's content.
                buffer.push(' ');

                // And update the indentation.
                indentation += 1;

                {
                    // Let's create a new buffer for the child formatting.
                    let mut child_buffer = S::default();
                    child.fmt_markdown(&mut child_buffer, options)?;

                    // Generate the indentation of form `\n` followed by
                    // $x$ spaces where $x$ is `indentation`.
                    let indentation = {
                        let spaces = " ".repeat(indentation);
                        let mut indentation =
                            String::with_capacity(1 /* `\n` */ + indentation);
                        indentation.push('\n');
                        indentation.push_str(&spaces);

                        indentation
                    };

                    // Insert the child's buffer after `\n`s have been
                    // replaced by `\n` followed by spaces for indentation.
                    buffer.push(
                        child_buffer
                            .to_string()
                            .replace('\n', &indentation)
                            .as_str(),
                    );
                }

                let is_last = nth == number_of_children - 1;

                if !is_last {
                    buffer.push('\n');
                }
            }

            Ok(())
        }

        #[inline(always)]
        fn fmt_list_item<S>(
            this: &ContainerNode<S>,
            buffer: &mut S,
            options: &MarkdownOptions,
        ) -> Result<(), MarkdownError<S>>
        where
            S: UnicodeString,
        {
            fmt_children(this, buffer, options)?;

            Ok(())
        }

        #[inline(always)]
        fn fmt_code_block<S>(
            this: &ContainerNode<S>,
            buffer: &mut S,
            options: &MarkdownOptions,
        ) -> Result<(), MarkdownError<S>>
        where
            S: UnicodeString,
        {
            buffer.push("```\n");
            fmt_children(this, buffer, options)?;
            buffer.push("\n```\n");

            Ok(())
        }

        #[inline(always)]
        fn fmt_quote<S>(
            this: &ContainerNode<S>,
            buffer: &mut S,
            options: &MarkdownOptions,
        ) -> Result<(), MarkdownError<S>>
        where
            S: UnicodeString,
        {
            buffer.push("> ");
            fmt_children(this, buffer, options)?;
            buffer.push("\n");

            Ok(())
        }

        #[inline(always)]
        fn fmt_paragraph<S>(
            this: &ContainerNode<S>,
            buffer: &mut S,
            options: &MarkdownOptions,
        ) -> Result<(), MarkdownError<S>>
        where
            S: UnicodeString,
        {
            fmt_children(this, buffer, options)?;

            Ok(())
        }
    }
}

#[cfg(test)]
mod test {
    use widestring::Utf16String;

    use crate::tests::testutils_conversion::utf16;

    use super::*;

    #[test]
    fn adding_a_child_sets_the_correct_handle() {
        let mut node = container_with_handle(&[4, 5, 4]);

        // Append some children to a node
        node.append_child(text_node("0"));
        node.append_child(text_node("1"));
        node.append_child(text_node("2"));

        let text_node0 = &node.children[0];
        let text_node1 = &node.children[1];
        let text_node2 = &node.children[2];

        // Nodes got inserted in the right places
        assert_eq!(text_node0.to_html(), utf16("0"));
        assert_eq!(text_node1.to_html(), utf16("1"));
        assert_eq!(text_node2.to_html(), utf16("2"));

        // And they have the right handles
        assert_eq!(text_node0.handle().raw(), &[4, 5, 4, 0]);
        assert_eq!(text_node1.handle().raw(), &[4, 5, 4, 1]);
        assert_eq!(text_node2.handle().raw(), &[4, 5, 4, 2]);
    }

    #[test]
    fn removing_a_child_sets_the_correct_handles_after() {
        let mut node = container_with_handle(&[4, 5, 4]);
        node.append_child(text_node("0"));
        node.append_child(text_node("1"));
        node.append_child(text_node("2"));
        node.append_child(text_node("3"));

        // Remove 2 children from a node (reverse order to make indices nice)
        node.remove_child(2);
        node.remove_child(0);

        let text_node1 = &node.children[0];
        let text_node3 = &node.children[1];

        // The right nodes got deleted
        assert_eq!(text_node1.to_html(), utf16("1"));
        assert_eq!(text_node3.to_html(), utf16("3"));

        // And they have the right handles
        assert_eq!(text_node1.handle().raw(), &[4, 5, 4, 0]);
        assert_eq!(text_node3.handle().raw(), &[4, 5, 4, 1]);
    }

    #[test]
    fn inserting_children_updates_the_relevant_handles() {
        let mut node = container_with_handle(&[4, 5, 4]);

        node.append_child(text_node("0"));
        node.append_child(text_node("2"));
        node.append_child(text_node("3"));

        // Insert three new children before the second node
        let moved_handles = node.insert_children(
            1,
            vec![text_node("1a"), text_node("1b"), text_node("1c")],
        );

        let text_node0 = &node.children[0];
        let text_node1a = &node.children[1];
        let text_node1b = &node.children[2];
        let text_node1c = &node.children[3];
        let text_node2 = &node.children[4];
        let text_node3 = &node.children[5];

        // The new nodes got inserted in the right places
        assert_eq!(text_node0.to_html(), utf16("0"));
        assert_eq!(text_node1a.to_html(), utf16("1a"));
        assert_eq!(text_node1b.to_html(), utf16("1b"));
        assert_eq!(text_node1c.to_html(), utf16("1c"));
        assert_eq!(text_node2.to_html(), utf16("2"));
        assert_eq!(text_node3.to_html(), utf16("3"));

        assert_eq!(text_node0.handle().raw(), &[4, 5, 4, 0]);

        // The new children got inserted with the right handles
        assert_eq!(text_node1a.handle().raw(), &[4, 5, 4, 1]);
        assert_eq!(text_node1b.handle().raw(), &[4, 5, 4, 2]);
        assert_eq!(text_node1c.handle().raw(), &[4, 5, 4, 3]);

        // The previous node 2 & 3 were updated because it has moved to the right
        assert_eq!(text_node2.handle().raw(), &[4, 5, 4, 4]);
        assert_eq!(text_node3.handle().raw(), &[4, 5, 4, 5]);

        // Returned vec matches moved handles.
        assert_eq!(
            moved_handles,
            vec![text_node2.handle(), text_node3.handle()]
        );
    }

    #[test]
    fn replacing_child_updates_the_relevant_handles() {
        let mut node = container_with_handle(&[4, 5, 4]);

        node.append_child(text_node("0"));
        node.append_child(text_node("1"));
        node.append_child(text_node("2"));

        // Replace the middle child with three new ones
        let moved_handles = node.replace_child(
            1,
            vec![text_node("1a"), text_node("1b"), text_node("1c")],
        );

        let text_node0 = &node.children[0];
        let text_node1a = &node.children[1];
        let text_node1b = &node.children[2];
        let text_node1c = &node.children[3];
        let text_node2 = &node.children[4];

        // The new nodes got inserted in the right places
        assert_eq!(text_node0.to_html(), utf16("0"));
        assert_eq!(text_node1a.to_html(), utf16("1a"));
        assert_eq!(text_node1b.to_html(), utf16("1b"));
        assert_eq!(text_node1c.to_html(), utf16("1c"));
        assert_eq!(text_node2.to_html(), utf16("2"));

        assert_eq!(text_node0.handle().raw(), &[4, 5, 4, 0]);

        // The new children got inserted with the right handles
        assert_eq!(text_node1a.handle().raw(), &[4, 5, 4, 1]);
        assert_eq!(text_node1b.handle().raw(), &[4, 5, 4, 2]);
        assert_eq!(text_node1c.handle().raw(), &[4, 5, 4, 3]);

        // The previous node 2 was updated because it has moved to the right
        assert_eq!(text_node2.handle().raw(), &[4, 5, 4, 4]);

        // Returned vec matches moved handles.
        assert_eq!(moved_handles, vec![text_node2.handle()]);
    }

    #[test]
    fn pushing_container_of_same_kind() {
        let mut c1 =
            format_container_with_handle(InlineFormatType::Bold, &[0, 0]);
        c1.append_child(text_node("abc"));
        let mut c2 =
            format_container_with_handle(InlineFormatType::Bold, &[0, 1]);
        c2.append_child(text_node("def"));
        c2.append_child(DomNode::new_line_break());
        c1.push(&mut c2);
        assert!(c2.children().is_empty());

        let mut expected =
            format_container_with_handle(InlineFormatType::Bold, &[0, 0]);
        expected.append_child(text_node("abcdef"));
        expected.append_child(DomNode::new_line_break());

        assert_eq!(c1, expected)
    }

    #[test]
    #[should_panic]
    fn pushing_container_of_different_kind_panics() {
        let mut c1 =
            format_container_with_handle(InlineFormatType::Bold, &[0, 0]);
        c1.append_child(text_node("abc"));
        let mut c2 =
            format_container_with_handle(InlineFormatType::Italic, &[0, 1]);
        c2.append_child(text_node("def"));
        c1.push(&mut c2);
    }

    #[test]
    fn slicing_container_before() {
        let mut bold = create_container_with_nested_children();
        let mut before = bold.slice_before(2);
        assert_eq!(before.to_html(), "<strong><em>ab</em></strong>");
        assert_eq!(bold.to_html(), "<strong><em>c</em>def</strong>");
        // Just need any set handle, we're detached from any DOM.
        before.set_handle(DomHandle::root());
        before.push(&mut bold);
        assert_eq!(before.to_html(), "<strong><em>abc</em>def</strong>")
    }

    #[test]
    fn slicing_container_after() {
        let mut container = create_container_with_nested_children();
        let mut after = container.slice_after(2);
        assert_eq!(after.to_html(), "<strong><em>c</em>def</strong>");
        assert_eq!(container.to_html(), "<strong><em>ab</em></strong>");
        // Just need any set handle, we're detached from any DOM.
        after.set_handle(DomHandle::root());
        container.push(&mut after);
        assert_eq!(container.to_html(), "<strong><em>abc</em>def</strong>")
    }

    #[test]
    fn slicing_container_on_edge_does_nothing() {
        let mut container = create_container_with_nested_children();
        container.slice_before(0);
        container.slice_after(6);
        assert_eq!(container.to_html(), "<strong><em>abc</em>def</strong>")
    }

    #[test]
    #[should_panic]
    fn slicing_after_edge_panics() {
        let mut container = create_container_with_nested_children();
        container.slice_after(42);
    }

    /// Result HTML is "<strong><em>abc</em>def</strong>".
    fn create_container_with_nested_children() -> ContainerNode<Utf16String> {
        let mut bold =
            format_container_with_handle(InlineFormatType::Bold, &[0]);
        let mut italic =
            format_container_with_handle(InlineFormatType::Italic, &[0]);
        italic.append_child(text_node("abc"));
        bold.append_child(DomNode::Container(italic));
        bold.append_child(text_node("def"));
        assert_eq!(bold.to_html(), "<strong><em>abc</em>def</strong>");
        bold
    }

    fn container_with_handle<'a>(
        raw_handle: impl IntoIterator<Item = &'a usize>,
    ) -> ContainerNode<Utf16String> {
        let mut node = ContainerNode::new(
            Utf16String::from_str("div"),
            ContainerNodeKind::Generic,
            None,
            Vec::new(),
        );
        let handle =
            DomHandle::from_raw(raw_handle.into_iter().cloned().collect());
        node.set_handle(handle);
        node
    }

    fn format_container_with_handle<'a>(
        format: InlineFormatType,
        raw_handle: impl IntoIterator<Item = &'a usize>,
    ) -> ContainerNode<Utf16String> {
        let mut node = ContainerNode::new_formatting(format, vec![]);
        let handle =
            DomHandle::from_raw(raw_handle.into_iter().cloned().collect());
        node.set_handle(handle);
        node
    }

    fn text_node<S>(content: &str) -> DomNode<S>
    where
        S: UnicodeString,
    {
        DomNode::new_text(content.into())
    }
}<|MERGE_RESOLUTION|>--- conflicted
+++ resolved
@@ -586,14 +586,10 @@
         if matches!(self.kind, ContainerNodeKind::Paragraph)
             && state.is_inside_code_block
         {
-<<<<<<< HEAD
             if self.is_empty()
                 && (state.is_last_node_in_parent
                     || state.is_first_node_in_parent)
             {
-=======
-            if self.is_empty() {
->>>>>>> 30f36e46
                 formatter.push(char::nbsp());
             }
             self.fmt_children_html(formatter, selection_writer, state);
