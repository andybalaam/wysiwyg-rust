// Copyright 2022 The Matrix.org Foundation C.I.C.
//
// Licensed under the Apache License, Version 2.0 (the "License");
// you may not use this file except in compliance with the License.
// You may obtain a copy of the License at
//
//     http://www.apache.org/licenses/LICENSE-2.0
//
// Unless required by applicable law or agreed to in writing, software
// distributed under the License is distributed on an "AS IS" BASIS,
// WITHOUT WARRANTIES OR CONDITIONS OF ANY KIND, either express or implied.
// See the License for the specific language governing permissions and
// limitations under the License.

use crate::char::CharExt;
use crate::composer_model::delete_text::Direction;
use crate::composer_model::example_format::SelectionWriter;
use crate::dom::dom_handle::DomHandle;
use crate::dom::to_html::ToHtml;
use crate::dom::to_markdown::{MarkdownError, MarkdownOptions, ToMarkdown};
use crate::dom::to_raw_text::ToRawText;
use crate::dom::to_tree::ToTree;
use crate::dom::unicode_string::{UnicodeStr, UnicodeStrExt, UnicodeStringExt};
use crate::dom::UnicodeString;
use html_escape;

// categories of character for backspace/delete word
#[derive(PartialEq, Eq, Debug)]
pub enum CharType {
    Whitespace,
    ZWSP,
    Punctuation,
    Other,
}

#[derive(Clone, Debug, PartialEq, Eq)]
pub struct TextNode<S>
where
    S: UnicodeString,
{
    data: S,
    handle: DomHandle,
}

impl<S> TextNode<S>
where
    S: UnicodeString,
{
    /// Create a new TextNode
    ///
    /// NOTE: Its handle() will be unset until you call set_handle() or
    /// append() it to another node.
    pub fn from(data: S) -> Self {
        Self {
            data,
            handle: DomHandle::new_unset(),
        }
    }

    pub fn data(&self) -> &S::Str {
        &self.data
    }

    pub fn set_data(&mut self, data: S) {
        self.data = data;
    }

    pub fn handle(&self) -> DomHandle {
        self.handle.clone()
    }

    pub fn set_handle(&mut self, handle: DomHandle) {
        self.handle = handle;
    }

    pub fn is_blank(&self) -> bool {
        self.data
            .chars()
            .all(|c| matches!(c, ' ' | '\x09'..='\x0d'))
    }

    /// Add a leading ZWSP to the text node if it doesn't already
    /// has one. Return true if the operation is executed.
    pub fn add_leading_zwsp(&mut self) -> bool {
        let text = self.data.to_string();
        if !text.starts_with(char::zwsp()) {
            let mut new_text = S::zwsp();
            new_text.push(self.data());
            self.set_data(new_text);
            true
        } else {
            false
        }
    }

    /// Remove a leading ZWSP from the text node if it has one.
    /// Return true if the operation is executed.
    pub fn remove_leading_zwsp(&mut self) -> bool {
        let mut text = self.data().to_string();
        if text.starts_with(char::zwsp()) {
            text.remove(0);
            self.set_data(text.into());
            true
        } else {
            false
        }
    }

    /// This gets the character at the cursor offset, considering the
    /// direction of travel
    fn char_at_offset(
        &self,
        offset: usize,
        direction: &Direction,
    ) -> Option<char> {
        self.data()
            .chars()
            .nth(direction.get_index_from_cursor(offset))
    }

    /// This gets the character type at the cursor offset, considering the
    /// direction of travel
    pub fn char_type_at_offset(
        &self,
        offset: usize,
        direction: &Direction,
    ) -> Option<CharType> {
        let char = self.char_at_offset(offset, direction);
        char.map(get_char_type)
    }

    /// When moving through a node, the cursor counts as inside the node
    /// at one end, but not the other. This function determines that.
    pub fn offset_is_inside_node(
        &self,
        current_offset: usize,
        direction: &Direction,
    ) -> bool {
        let node_length = self.data().len();
        match direction {
            Direction::Forwards => current_offset < node_length,
            Direction::Backwards => current_offset > 0,
        }
    }
<<<<<<< HEAD
=======

    /// Required due to zero length text node existence
    pub fn is_empty(&self) -> bool {
        self.data().len() != 0
    }

    /// Push content of the given text node into self. If given
    /// node is empty or a single ZWSP, nothing is pushed.
    pub(crate) fn push(&mut self, other_node: &TextNode<S>) {
        let mut text_data = self.data().to_owned();
        let other_text_data = other_node.data();
        if !other_text_data.is_empty() && other_text_data != "\u{200B}" {
            text_data.push(other_text_data.to_owned());
        }
        self.set_data(text_data);
    }
>>>>>>> 38cc3310
}

/// Given a character, determine its type
fn get_char_type(c: char) -> CharType {
    // in order to determine where a ctrl/opt + delete type operation finishes
    // we need to distinguish between whitespace (nb no newline characters), punctuation
    // and then everything else is treated as the same type
    if c.is_whitespace() {
        CharType::Whitespace
    } else if c.is_zwsp() {
        CharType::ZWSP
    } else if c.is_ascii_punctuation() {
        CharType::Punctuation
    } else {
        CharType::Other
    }
}

impl<S> ToHtml<S> for TextNode<S>
where
    S: UnicodeString,
{
    fn fmt_html(
        &self,
        buf: &mut S,
        selection_writer: Option<&mut SelectionWriter>,
        is_last_node_in_parent: bool,
    ) {
        let cur_pos = buf.len();
        let string = self.data.to_string();

        let mut escaped = html_escape::encode_text(&string)
            // Replace all pairs of spaces with non-breaking ones. Transforms
            // `a     b` to `a\u{A0}\u{A0}\u{A0}\u{A0} b`, which will render
            // exactly as five spaces like in the input.
            .replace("  ", "\u{A0}\u{A0}");
        if is_last_node_in_parent
            && escaped.chars().next_back().map_or(false, |c| c == ' ')
        {
            // If this is the last node and it ends in a space, replace that
            // space with a non-breaking one.
            escaped.replace_range(escaped.len() - 1.., "\u{A0}");
        }
        buf.push(escaped.as_str());

        if let Some(selection_writer) = selection_writer {
            selection_writer.write_selection_text_node(buf, cur_pos, self);
        }
    }
}

impl<S> ToRawText<S> for TextNode<S>
where
    S: UnicodeString,
{
    fn to_raw_text(&self) -> S {
        self.data.clone()
    }
}

impl<S> ToTree<S> for TextNode<S>
where
    S: UnicodeString,
{
    fn to_tree_display(&self, continuous_positions: Vec<usize>) -> S {
        let mut description = S::from("\"");
        let text = &self.data.to_string().replace(char::zwsp(), "~");
        description.push(text.as_str());
        description.push('"');
        return self.tree_line(
            description,
            self.handle.raw().len(),
            continuous_positions,
        );
    }
}

impl<S> ToMarkdown<S> for TextNode<S>
where
    S: UnicodeString,
{
    fn fmt_markdown(
        &self,
        buffer: &mut S,
        _options: &MarkdownOptions,
    ) -> Result<(), MarkdownError<S>> {
        buffer.push(self.data.to_owned());

        Ok(())
    }
}
#[cfg(test)]
mod test {
    use widestring::Utf16String;

    use crate::char::CharExt;
    use crate::composer_model::delete_text::Direction;
    use crate::dom::nodes::text_node::CharType;
    use crate::tests::testutils_conversion::utf16;
    use crate::UnicodeString;

    use super::{get_char_type, TextNode};

    #[test]
    fn get_char_type_for_whitespace() {
        // space
        assert_eq!(get_char_type('\u{0020}'), CharType::Whitespace);
        // no break space
        assert_eq!(get_char_type('\u{00A0}'), CharType::Whitespace);
    }

    #[test]
    fn get_char_type_for_zwsp() {
        assert_eq!(get_char_type(char::zwsp()), CharType::ZWSP);
    }

    #[test]
    fn get_char_type_for_punctuation() {
        assert_eq!(get_char_type('='), CharType::Punctuation);
        assert_eq!(get_char_type('-'), CharType::Punctuation);
        assert_eq!(get_char_type('_'), CharType::Punctuation);
        assert_eq!(get_char_type('$'), CharType::Punctuation);
        assert_eq!(get_char_type('#'), CharType::Punctuation);
        assert_eq!(get_char_type('@'), CharType::Punctuation);
        assert_eq!(get_char_type('.'), CharType::Punctuation);
        assert_eq!(get_char_type(','), CharType::Punctuation);
    }

    #[test]
    fn get_char_type_for_other() {
        assert_eq!(get_char_type('1'), CharType::Other);
        assert_eq!(get_char_type('Q'), CharType::Other);
        assert_eq!(get_char_type('z'), CharType::Other);
    }

    #[test]
    fn offset_is_inside_node_end_of_node() {
        let test_node = TextNode::from(utf16("test"));
        assert!(!test_node.offset_is_inside_node(4, &Direction::Forwards));
        assert!(test_node.offset_is_inside_node(4, &Direction::Backwards))
    }

    #[test]
    fn offset_is_inside_node_start_of_node() {
        let test_node = TextNode::from(utf16("test"));
        assert!(test_node.offset_is_inside_node(0, &Direction::Forwards));
        assert!(!test_node.offset_is_inside_node(0, &Direction::Backwards));
    }

    #[test]
    fn offset_is_inside_node_middle_of_node() {
        let test_node = TextNode::from(utf16("test"));
        assert!(test_node.offset_is_inside_node(2, &Direction::Forwards));
        assert!(test_node.offset_is_inside_node(2, &Direction::Backwards));
    }

    #[test]
    fn pushing_text_node() {
        let mut t1 = TextNode::from(utf16("abc"));
        let t2 = TextNode::from(utf16("def"));
        t1.push(&t2);
        assert_eq!(t1, TextNode::from(utf16("abcdef")));
    }

    #[test]
    fn pushing_empty_text_node_does_nothing() {
        let mut t1 = TextNode::from(utf16("abc"));
        let t2 = TextNode::from(utf16(""));
        t1.push(&t2);
        assert_eq!(t1, TextNode::from(utf16("abc")));
    }

    #[test]
    fn pushing_zwsp_text_node_does_nothing() {
        let mut t1 = TextNode::from(utf16("abc"));
        let t2 = TextNode::from(Utf16String::zwsp());
        t1.push(&t2);
        assert_eq!(t1, TextNode::from(utf16("abc")));
    }
}<|MERGE_RESOLUTION|>--- conflicted
+++ resolved
@@ -142,8 +142,6 @@
             Direction::Backwards => current_offset > 0,
         }
     }
-<<<<<<< HEAD
-=======
 
     /// Required due to zero length text node existence
     pub fn is_empty(&self) -> bool {
@@ -160,7 +158,6 @@
         }
         self.set_data(text_data);
     }
->>>>>>> 38cc3310
 }
 
 /// Given a character, determine its type
