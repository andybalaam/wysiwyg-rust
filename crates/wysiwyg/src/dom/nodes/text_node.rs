--- conflicted
+++ resolved
@@ -12,10 +12,7 @@
 // See the License for the specific language governing permissions and
 // limitations under the License.
 
-<<<<<<< HEAD
-=======
 use crate::char::CharExt;
->>>>>>> 60d8fa59
 use crate::composer_model::delete_text::Direction;
 use crate::composer_model::example_format::SelectionWriter;
 use crate::dom::dom_handle::DomHandle;
@@ -36,19 +33,7 @@
     Other,
 }
 
-<<<<<<< HEAD
-// categories of character
-#[derive(PartialEq, Debug)]
-pub enum CharType {
-    Whitespace,
-    Linebreak,
-    Punctuation,
-    Other,
-}
-#[derive(Clone, Debug, PartialEq)]
-=======
 #[derive(Clone, Debug, PartialEq, Eq)]
->>>>>>> 60d8fa59
 pub struct TextNode<S>
 where
     S: UnicodeString,
@@ -141,14 +126,7 @@
         direction: &Direction,
     ) -> Option<CharType> {
         let char = self.char_at_offset(offset, direction);
-<<<<<<< HEAD
-        match char {
-            Some(c) => Some(get_char_type(c)),
-            None => None,
-        }
-=======
         char.map(get_char_type)
->>>>>>> 60d8fa59
     }
 
     /// When moving through a node, the cursor counts as inside the node
@@ -166,36 +144,16 @@
     }
 
     /// Required due to zero length text node existence
-<<<<<<< HEAD
-    pub fn has_length(&self) -> bool {
-=======
     pub fn is_empty(&self) -> bool {
->>>>>>> 60d8fa59
         self.data().len() != 0
     }
 }
 
-<<<<<<< HEAD
-/// Given a character, determine it's type
-=======
 /// Given a character, determine its type
->>>>>>> 60d8fa59
 fn get_char_type(c: char) -> CharType {
     // in order to determine where a ctrl/opt + delete type operation finishes
     // we need to distinguish between whitespace (nb no newline characters), punctuation
     // and then everything else is treated as the same type
-<<<<<<< HEAD
-    if c.is_whitespace() {
-        return CharType::Whitespace;
-    }
-
-    if c.is_ascii_punctuation() || c == '£' {
-        // manually adding £ sign so it gets removed too
-        return CharType::Punctuation;
-    }
-
-    return CharType::Other;
-=======
     if c.is_whitespace() || c.is_zwsp() {
         // manually add zero width space character
         CharType::Whitespace
@@ -204,7 +162,6 @@
     } else {
         CharType::Other
     }
->>>>>>> 60d8fa59
 }
 
 impl<S> ToHtml<S> for TextNode<S>
