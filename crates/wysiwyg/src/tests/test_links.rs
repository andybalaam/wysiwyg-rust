--- conflicted
+++ resolved
@@ -604,27 +604,10 @@
 }
 
 #[test]
-<<<<<<< HEAD
 fn set_link_across_list_items_with_multiple_inline_formattings_selected() {
     let mut model = cm(
         "<ul><li>tes{t<b>test_bold</b></li><li><i>test_}|italic</i></li></ul>",
     );
-=======
-#[ignore]
-// This will not work because we have disabled insert_parent when the selection
-// contains struct or block nodes, so e a link for each text node will be created
-//<ul><li>tes<a href=\"https://element.io\">{t</a><b><a href=\"https://element.io\">test_bold</a></b></li><li><i><a href=\"https://element.io\">test_}|</a>italic</i></li></ul>
-// will add this improvement in a later PR
-fn set_link_across_list_items_with_multiple_inline_formattings_selected() {
-    let mut model = cm("<ul>\
-        <li>\
-            tes{t<b>test_bold</b>\
-        </li>\
-        <li>\
-            <i>test_}|italic</i>\
-        </li>\
-    </ul>");
->>>>>>> 9faeb7de
     model.set_link("https://element.io".into());
     assert_eq!(
         tx(&model),
@@ -633,11 +616,7 @@
                 tes<a href=\"https://element.io\">{t<b>test_bold</b></a>\
             </li>\
             <li>\
-<<<<<<< HEAD
                 <i><a href=\"https://element.io\">test_}|</a>italic</i>\
-=======
-                <i><a href=\"https://element.io\">test_}</a>|italic</i>\
->>>>>>> 9faeb7de
             </li>\
         </ul>"
     );
@@ -645,22 +624,11 @@
 
 #[test]
 fn set_link_accross_quote() {
-    let mut model = cm("<blockquote>test_{block_quote</blockquote> test}|");
+    let mut model =
+        cm("<blockquote>test_{block_quote</blockquote><p> test}|</p>");
     model.set_link("https://element.io".into());
     assert_eq!(
         tx(&model),
-        "<blockquote>\
-            test_<a href=\"https://element.io\">{block_quote</a>\
-        </blockquote>\
-<<<<<<< HEAD
-        <a href=\"https://element.io\"> test}|</a>"
-    );
-}
-
-// fails with this value
-// <a href=\"https://element.io\"> test</a><blockquote><a href=\"https://element.io\">{test_block_</a>quote}|</blockquote>
-=======
-        <p><a href=\"https://element.io\"> test}|</a></p>"
-    );
-}
->>>>>>> 9faeb7de
+        "<blockquote>test_<a href=\"https://element.io\">{block_quote</a></blockquote><p><a href=\"https://element.io\"> test}|</a></p>"
+    );
+}