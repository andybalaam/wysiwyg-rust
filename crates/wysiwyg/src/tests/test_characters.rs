--- conflicted
+++ resolved
@@ -266,13 +266,15 @@
 }
 
 #[test]
-<<<<<<< HEAD
 fn typing_html_does_not_break_anything() {
     let mut model = cm("|");
     replace_text(&mut model, "<");
     // TODO: tx should handle &lt; and similar
     assert_eq!(tx(&model), "&|lt;");
-=======
+}
+
+
+#[test]
 fn newline_characters_insert_br_tags() {
     let mut model = cm("|");
     replace_text(&mut model, "abc\ndef\nghi");
@@ -292,7 +294,6 @@
     let mut model = cm("|");
     replace_text(&mut model, "\nabc\n");
     assert_eq!(tx(&model), "<br />abc<br />|");
->>>>>>> 1c96b0b9
 }
 
 fn replace_text(model: &mut ComposerModel<Utf16String>, new_text: &str) {
