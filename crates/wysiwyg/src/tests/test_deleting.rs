--- conflicted
+++ resolved
@@ -368,7 +368,25 @@
     let mut model = cm("<i><b>{test}|</b> test</i>");
     model.backspace();
     assert_eq!(tx(&model), "<i>| test</i>");
-<<<<<<< HEAD
+    model.state.dom.explicitly_assert_invariants();
+}
+
+#[test]
+fn deleting_selection_of_a_container_with_text_node_neighbors() {
+    let mut model = cm("<em>abc<del>{def}|</del>ghi</em>");
+    model.backspace();
+    assert_eq!(tx(&model), "<em>abc|ghi</em>");
+    model.state.dom.explicitly_assert_invariants();
+}
+
+#[test]
+fn deleting_selection_of_a_container_with_matching_neighbors() {
+    let mut model = cm(
+        "<em><strong>abc</strong><del>{def}|</del><strong>ghi</strong></em>",
+    );
+    model.backspace();
+    assert_eq!(tx(&model), "<em><strong>abc|ghi</strong></em>");
+    model.state.dom.explicitly_assert_invariants();
 }
 
 // Remove word tests, text only. nb these _may_ be considered as superseded by the
@@ -836,25 +854,4 @@
         restore_whitespace(&tx(&model)),
         "<ol><li>~1</li><li>~|</li><li>~123</li></ol>"
     );
-=======
-    model.state.dom.explicitly_assert_invariants();
-}
-
-#[test]
-fn deleting_selection_of_a_container_with_text_node_neighbors() {
-    let mut model = cm("<em>abc<del>{def}|</del>ghi</em>");
-    model.backspace();
-    assert_eq!(tx(&model), "<em>abc|ghi</em>");
-    model.state.dom.explicitly_assert_invariants();
-}
-
-#[test]
-fn deleting_selection_of_a_container_with_matching_neighbors() {
-    let mut model = cm(
-        "<em><strong>abc</strong><del>{def}|</del><strong>ghi</strong></em>",
-    );
-    model.backspace();
-    assert_eq!(tx(&model), "<em><strong>abc|ghi</strong></em>");
-    model.state.dom.explicitly_assert_invariants();
->>>>>>> 38cc3310
 }