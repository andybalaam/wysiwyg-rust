--- conflicted
+++ resolved
@@ -280,7 +280,6 @@
 }
 
 #[test]
-<<<<<<< HEAD
 fn splitting_a_formatting_tag_across_two_lines() {
     let mut model = cm("|");
     model.strike_through();
@@ -355,11 +354,10 @@
     );
     assert_eq!(model.state.start, Location::from(6));
     model.enter();
-=======
+
 fn formatting_in_an_empty_paragraph_applies_formatting() {
     let mut model = cm("<p>A</p><p>|</p>");
     model.bold();
     model.replace_text("B".into());
     assert_eq!(tx(&model), "<p>A</p><p><strong>B|</strong></p>");
->>>>>>> 30f36e46
 }